#include "testsettings.hpp"
#ifdef TEST_SHARED

#include <streambuf>
#include <fstream>
#include <tuple>

// Need fork() and waitpid() for Shared_RobustAgainstDeathDuringWrite
#ifndef _WIN32
#  include <unistd.h>
#  include <sys/mman.h>
#  include <sys/types.h>
#  include <sys/wait.h>
#  include <signal.h>
#  include <sched.h>
#  define ENABLE_ROBUST_AGAINST_DEATH_DURING_WRITE
#else
#  define NOMINMAX
#  include <windows.h>
#endif

#include <realm.hpp>
#include <realm/util/features.h>
#include <realm/util/safe_int_ops.hpp>
#include <memory>
#include <realm/util/terminate.hpp>
#include <realm/util/file.hpp>
#include <realm/util/thread.hpp>
#include <realm/util/to_string.hpp>
#include <realm/impl/simulated_failure.hpp>

#include "fuzz_group.hpp"

#include "test.hpp"

extern unsigned long unit_test_random_seed;

using namespace realm;
using namespace realm::util;
using namespace realm::test_util;
using unit_test::TestContext;


// Test independence and thread-safety
// -----------------------------------
//
// All tests must be thread safe and independent of each other. This
// is required because it allows for both shuffling of the execution
// order and for parallelized testing.
//
// In particular, avoid using std::rand() since it is not guaranteed
// to be thread safe. Instead use the API offered in
// `test/util/random.hpp`.
//
// All files created in tests must use the TEST_PATH macro (or one of
// its friends) to obtain a suitable file system path. See
// `test/util/test_path.hpp`.
//
//
// Debugging and the ONLY() macro
// ------------------------------
//
// A simple way of disabling all tests except one called `Foo`, is to
// replace TEST(Foo) with ONLY(Foo) and then recompile and rerun the
// test suite. Note that you can also use filtering by setting the
// environment varible `UNITTEST_FILTER`. See `README.md` for more on
// this.
//
// Another way to debug a particular test, is to copy that test into
// `experiments/testcase.cpp` and then run `sh build.sh
// check-testcase` (or one of its friends) from the command line.


TEST(Shared_Unattached)
{
    SharedGroup sg((SharedGroup::unattached_tag()));
}


namespace {

// async deamon does not start when launching unit tests from osx, so async is currently disabled on osx.
// Also: async requires interprocess communication, which does not work with our current encryption support.
#if !defined(_WIN32) && !REALM_PLATFORM_APPLE
#  if REALM_ANDROID || defined DISABLE_ASYNC || REALM_ENABLE_ENCRYPTION
bool allow_async = false;
#  else
bool allow_async = true;
#  endif
#endif


REALM_TABLE_4(TestTableShared,
              first,  Int,
              second, Int,
              third,  Bool,
              fourth, String)

REALM_TABLE_5(TestTableSharedTimestamp,
                  first,  Int,
                  second, Int,
                  third,  Bool,
                  fourth, String,
                  fifth, Timestamp)

void writer(std::string path, int id)
{
    // std::cerr << "Started writer " << std::endl;
    try {
        bool done = false;
        SharedGroup sg(path, true, SharedGroup::durability_Full, crypt_key());
        // std::cerr << "Opened sg " << std::endl;
        for (int i=0; !done; ++i) {
            // std::cerr << "       - " << getpid() << std::endl;
            WriteTransaction wt(sg);
            TestTableShared::Ref t1 = wt.get_table<TestTableShared>("test");
            done = t1[id].third;
            if (i & 1) {
                t1[id].first = 1 + t1[id].first;
            }
            sched_yield(); // increase chance of signal arriving in the middle of a transaction
            wt.commit();
        }
        // std::cerr << "Ended pid " << getpid() << std::endl;
    }
    catch (...) {
        // std::cerr << "Exception from " << getpid() << std::endl;
        REALM_ASSERT(false);
    }
}


#if !defined(_WIN32) && !REALM_ENABLE_ENCRYPTION

void killer(TestContext& test_context, int pid, std::string path, int id)
{
    {
        SharedGroup sg(path, true, SharedGroup::durability_Full, crypt_key());
        bool done = false;
        do {
            sched_yield();
            // pseudo randomized wait (to prevent unwanted synchronization effects of yield):
            int n = random() % 10000;
            volatile int thing = 0;
            while (n--) thing += random();
            ReadTransaction rt(sg);
            rt.get_group().verify();
            TestTableShared::ConstRef t1 = rt.get_table<TestTableShared>("test");
            done = 10 < t1[id].first;
        } while (!done);
    }
    kill(pid, 9);
    int stat_loc = 0;
    int options = 0;
    int ret_pid = waitpid(pid, &stat_loc, options);
    if (ret_pid == pid_t(-1)) {
        if (errno == EINTR)
            std::cerr << "waitpid was interrupted" << std::endl;
        if (errno == EINVAL)
            std::cerr << "waitpid got bad arguments" << std::endl;
        if (errno == ECHILD)
            std::cerr << "waitpid tried to wait for the wrong child: " << pid << std::endl;
        REALM_TERMINATE("waitpid failed");
    }
    bool child_exited_from_signal = WIFSIGNALED(stat_loc);
    CHECK(child_exited_from_signal);
    int child_exit_status = WEXITSTATUS(stat_loc);
    CHECK_EQUAL(0, child_exit_status);
    {
        // Verify that we surely did kill the process before it could do all it's commits.
        SharedGroup sg(path, true, SharedGroup::durability_Full);
        ReadTransaction rt(sg);
        rt.get_group().verify();
        TestTableShared::ConstRef t1 = rt.get_table<TestTableShared>("test");
        CHECK(10 < t1[id].first);
    }
}
#endif

} // anonymous namespace

#if !defined(_WIN32)&& !REALM_ENABLE_ENCRYPTION && !REALM_ANDROID

TEST_IF(Shared_PipelinedWritesWithKills, false)
{
    // FIXME: This test was disabled because it has a strong tendency to leave
    // rogue child processes behind after the root test process aborts. If these
    // orphanned child processes are not manually searched for and killed, they
    // will run indefinitely. Additionally, these child processes will typically
    // grow a Realm file to gigantic sizes over time (100 gigabytes per 20
    // minutes).
    //
    // Idea for solution: Install a custom signal handler for SIGABRT and
    // friends, and kill all spawned child processes from it. See `man abort`.

    CHECK(RobustMutex::is_robust_on_this_platform());
    const int num_processes = 50;
    SHARED_GROUP_TEST_PATH(path);
    {
        SharedGroup sg(path, false, SharedGroup::durability_Full, crypt_key());
        // Create table entries
        WriteTransaction wt(sg);
        TestTableShared::Ref t1 = wt.add_table<TestTableShared>("test");
        for (int i = 0; i < num_processes; ++i)
        {
            t1->add(0, i, false, "test");
        }
        wt.commit();
    }
    int pid = fork();
    if (pid == -1)
        REALM_TERMINATE("fork() failed");
    if (pid == 0) {
        // first writer!
        writer(path, 0);
        _Exit(0);
    }
    else {
        for (int k=1; k < num_processes; ++k) {
            int pid2 = pid;
            pid = fork();
            if (pid == pid_t(-1))
                REALM_TERMINATE("fork() failed");
            if (pid == 0) {
                writer(path, k);
                _Exit(0);
            }
            else {
                // std::cerr << "New process " << pid << " killing old " << pid2 << std::endl;
                killer(test_context, pid2, path, k-1);
            }
        }
        // std::cerr << "Killing last one: " << pid << std::endl;
        killer(test_context, pid, path, num_processes-1);
    }
    // We need to wait cleaning up til the killed processes have exited.
    sleep(1);
}
#endif


TEST(Shared_CompactingOnTheFly)
{
    SHARED_GROUP_TEST_PATH(path);
    Thread writer_thread;
    {
        SharedGroup sg(path, false, SharedGroup::durability_Full, crypt_key());
        // Create table entries
        {
            WriteTransaction wt(sg);
            TestTableShared::Ref t1 = wt.add_table<TestTableShared>("test");
            for (int i = 0; i < 100; ++i) {
                t1->add(0, i, false, "test");
            }
            wt.commit();
        }
        {
            writer_thread.start(std::bind(&writer, std::string(path), 41));

            // make sure writer has started:
            bool waiting = true;
            while (waiting) {
                sched_yield();
                ReadTransaction rt(sg);
                TestTableShared::ConstRef t1 = rt.get_table<TestTableShared>("test");
                waiting = t1[41].first == 0;
                // std::cerr << t1[41].first << std::endl;
            }

            // since the writer is running, we cannot compact:
            CHECK(sg.compact() == false);
        }
        {
            // make the writer thread terminate:
            WriteTransaction wt(sg);
            TestTableShared::Ref t1 = wt.get_table<TestTableShared>("test");
            t1[41].third = true;
            wt.commit();
        }

    }
    writer_thread.join();
    {
        SharedGroup sg2(path, true, SharedGroup::durability_Full, crypt_key());
        {
            sg2.begin_write();
            sg2.commit();
        }
        CHECK_EQUAL(true, sg2.compact());

        ReadTransaction rt2(sg2);
        TestTableShared::ConstRef table = rt2.get_table<TestTableShared>("test");
        CHECK(table);
        CHECK_EQUAL(table->size(), 100);
        rt2.get_group().verify();
        sg2.close();
    }
    {
        SharedGroup sg2(path, true, SharedGroup::durability_Full, crypt_key());
        ReadTransaction rt2(sg2);
        TestTableShared::ConstRef table = rt2.get_table<TestTableShared>("test");
        CHECK(table);
        CHECK_EQUAL(table->size(), 100);
        rt2.get_group().verify();
    }
}



#ifdef LOCKFILE_CLEANUP
// The following two tests are now disabled, as we have abandoned the requirement to
// clean up the .lock file after use.
TEST(Shared_NoCreateCleanupLockFileAfterFailure)
{
    SHARED_GROUP_TEST_PATH(path);

    bool no_create = true;
    CHECK_THROW(SharedGroup(path, no_create, SharedGroup::durability_Full), File::NotFound);

    CHECK(!File::exists(path));

    // Verify that the `lock` file is not left behind
    CHECK(!File::exists(path.get_lock_path()));
}


// FIXME: The following test seems really weird. The previous test
// checks that no `lock` file is left behind, yet this test seems to
// anticipate a case where it is left behind. What is going on?
TEST(Shared_NoCreateCleanupLockFileAfterFailure2)
{
    SHARED_GROUP_TEST_PATH(path);

    bool no_create = true;
    CHECK_THROW(SharedGroup(path, no_create, SharedGroup::durability_Full), File::NotFound);

    CHECK(!File::exists(path));

    if (!File::exists(path.get_lock_path())) {
        try {
            // Let's see if any leftover `lock` file is correctly removed or reinitialized
            no_create = false;
            SharedGroup sg(path, no_create, SharedGroup::durability_Full);
        }
        catch (runtime_error&) {
            CHECK(false);
        }
    }

    // Verify that the `lock` file is not left behind
    CHECK(!File::exists(path.get_lock_path()));
}
#endif

TEST(Shared_Initial)
{
    SHARED_GROUP_TEST_PATH(path);
    {
        // Create a new shared db
        SharedGroup sg(path, false, SharedGroup::durability_Full, crypt_key());

        // Verify that new group is empty
        {
            ReadTransaction rt(sg);
            CHECK(rt.get_group().is_empty());
        }

    }

#ifdef LOCKFILE_CLEANUP
    // Verify that the `lock` file is not left behind
    CHECK(!File::exists(path.get_lock_path()));
#endif
}


#ifdef LOCKFILE_CLEANUP
TEST(Shared_StaleLockFileFaked)
{
    SHARED_GROUP_TEST_PATH(path);
    {
        // create fake lock file
        File lock(path.get_lock_path(), File::mode_Write);
        const char buf[] = { 0, 0, 0, 0 };
        lock.write(buf);
    }
    bool no_create = false;
    CHECK_THROW(SharedGroup(path, no_create, SharedGroup::durability_Full),
                SharedGroup::PresumablyStaleLockFile);
    File::try_remove(path.get_lock_path());
}


// FIXME:
// At the moment this test does not work on windows when run as a virtual machine.
TEST(Shared_StaleLockFileRenamed)
{
    SHARED_GROUP_TEST_PATH(path);
    std::string lock_path   = path.get_lock_path();
    std::string lock_path_2 = path.get_lock_path() + ".backup";
    File::try_remove(lock_path_2);
    bool no_create = false;
    {
        // create lock file
        SharedGroup sg(path, no_create, SharedGroup::durability_Full, crypt_key());
#ifdef _WIN32
        // Requires ntfs to work
        if (!CreateHardLinkA(lock_path_2.c_str(), lock_path.c_str(), 0)) {
            std::cerr << "Creating a hard link failed, test abandoned" << std::endl;
            return;
        }
#else
        if (link(lock_path.c_str(), lock_path_2.c_str())) {
            std::cerr << "Creating a hard link failed, test abandoned" << std::endl;
            return;
        }
#endif
    }
    File::move(lock_path_2, lock_path);
    // FIXME: Why is it ok to replace the lock file with a new file?
    // Why must it be ok? Explanation is needed here!
    {
        SharedGroup sg(path, no_create, SharedGroup::durability_Full, crypt_key());
    }

    // Verify that the `lock` file is not left behind
    CHECK(!File::exists(lock_path));
}
#endif

TEST(Shared_InitialMem)
{
    SHARED_GROUP_TEST_PATH(path);
    {
        // Create a new shared db
        bool no_create = false;
        SharedGroup sg(path, no_create, SharedGroup::durability_MemOnly);

        // Verify that new group is empty
        {
            ReadTransaction rt(sg);
            CHECK(rt.get_group().is_empty());
        }

    }

    // In MemOnly mode, the database file must be automatically
    // removed.
    CHECK(!File::exists(path));

#ifdef LOCKFILE_CLEANUP
    // Verify that the `lock` file is not left behind
    CHECK(!File::exists(path.get_lock_path()));
#endif
}


TEST(Shared_InitialMem_StaleFile)
{
    SHARED_GROUP_TEST_PATH(path);

    // On platforms which do not support automatically deleting a file when it's
    // closed, MemOnly files won't be deleted if the process crashes, and so any
    // existing file at the given path should be overwritten if no one has the
    // file open

    // Create a MemOnly realm at the path so that a lock file gets initialized
    {
        bool no_create = false;
        SharedGroup(path, no_create, SharedGroup::durability_MemOnly);
    }
    CHECK(!File::exists(path));
    CHECK(File::exists(path.get_lock_path()));

    // Create a file at the DB path to fake a process crashing and failing to
    // delete it
    {
        File f(path, File::mode_Write);
        f.write("text");
    }
    CHECK(File::exists(path));
    CHECK(File::exists(path.get_lock_path()));

    // Verify that we can still open the path as a MemOnly SharedGroup and that
    // it's cleaned up afterwards
    {
        bool no_create = false;
        SharedGroup sg(path, no_create, SharedGroup::durability_MemOnly);
        CHECK(File::exists(path));
    }
    CHECK(!File::exists(path));
    CHECK(File::exists(path.get_lock_path()));
}


TEST(Shared_Initial2)
{
    SHARED_GROUP_TEST_PATH(path);
    {
        // Create a new shared db
        SharedGroup sg(path, false, SharedGroup::durability_Full, crypt_key());

        {
            // Open the same db again (in empty state)
            SharedGroup sg2(path, false, SharedGroup::durability_Full, crypt_key());

            // Verify that new group is empty
            {
                ReadTransaction rt(sg2);
                CHECK(rt.get_group().is_empty());
            }

            // Add a new table
            {
                WriteTransaction wt(sg2);
                wt.get_group().verify();
                TestTableShared::Ref t1 = wt.add_table<TestTableShared>("test");
                t1->add(1, 2, false, "test");
                wt.commit();
            }
        }

        // Verify that the new table has been added
        {
            ReadTransaction rt(sg);
            rt.get_group().verify();
            TestTableShared::ConstRef t1 = rt.get_table<TestTableShared>("test");
            CHECK_EQUAL(1, t1->size());
            CHECK_EQUAL(1, t1[0].first);
            CHECK_EQUAL(2, t1[0].second);
            CHECK_EQUAL(false, t1[0].third);
            CHECK_EQUAL("test", t1[0].fourth);
        }
    }

#ifdef LOCKFILE_CLEANUP
    // Verify that the `lock` file is not left behind
    CHECK(!File::exists(path.get_lock_path()));
#endif
}


TEST(Shared_Initial2_Mem)
{
    SHARED_GROUP_TEST_PATH(path);
    {
        // Create a new shared db
        bool no_create = false;
        SharedGroup sg(path, no_create, SharedGroup::durability_MemOnly);

        {
            // Open the same db again (in empty state)
            SharedGroup sg2(path, no_create, SharedGroup::durability_MemOnly);

            // Verify that new group is empty
            {
                ReadTransaction rt(sg2);
                CHECK(rt.get_group().is_empty());
            }

            // Add a new table
            {
                WriteTransaction wt(sg2);
                wt.get_group().verify();
                TestTableShared::Ref t1 = wt.add_table<TestTableShared>("test");
                t1->add(1, 2, false, "test");
                wt.commit();
            }
        }

        // Verify that the new table has been added
        {
            ReadTransaction rt(sg);
            rt.get_group().verify();
            TestTableShared::ConstRef t1 = rt.get_table<TestTableShared>("test");
            CHECK_EQUAL(1, t1->size());
            CHECK_EQUAL(1, t1[0].first);
            CHECK_EQUAL(2, t1[0].second);
            CHECK_EQUAL(false, t1[0].third);
            CHECK_EQUAL("test", t1[0].fourth);
        }
    }

#ifdef LOCKFILE_CLEANUP
    // Verify that the `lock` file is not left behind
    CHECK(!File::exists(path.get_lock_path()));
#endif
}


TEST(Shared_1)
{
    SHARED_GROUP_TEST_PATH(path);
    {
        // Create a new shared db
        SharedGroup sg(path, false, SharedGroup::durability_Full, crypt_key());
        Timestamp first_timestamp_value{1,1};

        // Create first table in group
        {
            WriteTransaction wt(sg);
            wt.get_group().verify();
            TestTableSharedTimestamp::Ref t1 = wt.add_table<TestTableSharedTimestamp>("test");
            t1->add(1, 2, false, "test", Timestamp{1,1});
            wt.commit();
        }

        // Open same db again
        SharedGroup sg2(path, false, SharedGroup::durability_Full, crypt_key());
        {
            ReadTransaction rt(sg2);
            rt.get_group().verify();

            // Verify that last set of changes are commited
            TestTableSharedTimestamp::ConstRef t2 = rt.get_table<TestTableSharedTimestamp>("test");
            CHECK(t2->size() == 1);
            CHECK_EQUAL(1, t2[0].first);
            CHECK_EQUAL(2, t2[0].second);
            CHECK_EQUAL(false, t2[0].third);
            CHECK_EQUAL("test", t2[0].fourth);
            CHECK_EQUAL(first_timestamp_value, t2[0].fifth);

            // Do a new change while stil having current read transaction open
            {
                WriteTransaction wt(sg);
                wt.get_group().verify();
                TestTableSharedTimestamp::Ref t1 = wt.get_table<TestTableSharedTimestamp>("test");
                t1->add(2, 3, true, "more test", Timestamp{2,2});
                wt.commit();
            }

            // Verify that that the read transaction does not see
            // the change yet (is isolated)
            CHECK(t2->size() == 1);
            CHECK_EQUAL(1, t2[0].first);
            CHECK_EQUAL(2, t2[0].second);
            CHECK_EQUAL(false, t2[0].third);
            CHECK_EQUAL("test", t2[0].fourth);
            CHECK_EQUAL(first_timestamp_value, t2[0].fifth);
            // Do one more new change while stil having current read transaction open
            // so we know that it does not overwrite data held by
            {
                WriteTransaction wt(sg);
                wt.get_group().verify();
                TestTableSharedTimestamp::Ref t1 = wt.get_table<TestTableSharedTimestamp>("test");
                t1->add(0, 1, false, "even more test", Timestamp{3,3});
                wt.commit();
            }

            // Verify that that the read transaction does still not see
            // the change yet (is isolated)
            CHECK(t2->size() == 1);
            CHECK_EQUAL(1, t2[0].first);
            CHECK_EQUAL(2, t2[0].second);
            CHECK_EQUAL(false, t2[0].third);
            CHECK_EQUAL("test", t2[0].fourth);
            CHECK_EQUAL(first_timestamp_value, t2[0].fifth);
        }

        // Start a new read transaction and verify that it can now see the changes
        {
            ReadTransaction rt(sg2);
            rt.get_group().verify();
            TestTableSharedTimestamp::ConstRef t3 = rt.get_table<TestTableSharedTimestamp>("test");

            CHECK(t3->size() == 3);
            CHECK_EQUAL(1, t3[0].first);
            CHECK_EQUAL(2, t3[0].second);
            CHECK_EQUAL(false, t3[0].third);
            CHECK_EQUAL("test", t3[0].fourth);
            CHECK_EQUAL(first_timestamp_value, t3[0].fifth);
            CHECK_EQUAL(2, t3[1].first);
            CHECK_EQUAL(3, t3[1].second);
            CHECK_EQUAL(true, t3[1].third);
            CHECK_EQUAL("more test", t3[1].fourth);
            Timestamp second_timestamp_value{2,2};
            CHECK_EQUAL(second_timestamp_value, t3[1].fifth);
            CHECK_EQUAL(0, t3[2].first);
            CHECK_EQUAL(1, t3[2].second);
            CHECK_EQUAL(false, t3[2].third);
            CHECK_EQUAL("even more test", t3[2].fourth);
            Timestamp third_timestamp_value{3,3};
            CHECK_EQUAL(third_timestamp_value, t3[2].fifth);
        }
    }

#ifdef LOCKFILE_CLEANUP
    // Verify that lock file was deleted after use
    CHECK(!File::exists(path.get_lock_path()));
#endif
}


TEST(Shared_Rollback)
{
    SHARED_GROUP_TEST_PATH(path);
    {
        // Create a new shared db
        SharedGroup sg(path, false, SharedGroup::durability_Full, crypt_key());

        // Create first table in group (but rollback)
        {
            WriteTransaction wt(sg);
            wt.get_group().verify();
            TestTableShared::Ref t1 = wt.add_table<TestTableShared>("test");
            t1->add(1, 2, false, "test");
            // Note: Implicit rollback
        }

        // Verify that no changes were made
        {
            ReadTransaction rt(sg);
            rt.get_group().verify();
            CHECK(!rt.get_group().has_table("test"));
        }

        // Really create first table in group
        {
            WriteTransaction wt(sg);
            wt.get_group().verify();
            TestTableShared::Ref t1 = wt.add_table<TestTableShared>("test");
            t1->add(1, 2, false, "test");
            wt.commit();
        }

        // Verify that the changes were made
        {
            ReadTransaction rt(sg);
            rt.get_group().verify();
            TestTableShared::ConstRef t = rt.get_table<TestTableShared>("test");
            CHECK(t->size() == 1);
            CHECK_EQUAL(1, t[0].first);
            CHECK_EQUAL(2, t[0].second);
            CHECK_EQUAL(false, t[0].third);
            CHECK_EQUAL("test", t[0].fourth);
        }

        // Greate more changes (but rollback)
        {
            WriteTransaction wt(sg);
            wt.get_group().verify();
            TestTableShared::Ref t1 = wt.get_table<TestTableShared>("test");
            t1->add(0, 0, true, "more test");
            // Note: Implicit rollback
        }

        // Verify that no changes were made
        {
            ReadTransaction rt(sg);
            rt.get_group().verify();
            TestTableShared::ConstRef t = rt.get_table<TestTableShared>("test");
            CHECK(t->size() == 1);
            CHECK_EQUAL(1, t[0].first);
            CHECK_EQUAL(2, t[0].second);
            CHECK_EQUAL(false, t[0].third);
            CHECK_EQUAL("test", t[0].fourth);
        }
    }

#ifdef LOCKFILE_CLEANUP
    // Verify that lock file was deleted after use
    CHECK(!File::exists(path.get_lock_path()));
#endif
}


TEST(Shared_Writes)
{
    SHARED_GROUP_TEST_PATH(path);
    {
        // Create a new shared db
        SharedGroup sg(path, false, SharedGroup::durability_Full, crypt_key());

        // Create first table in group
        {
            WriteTransaction wt(sg);
            wt.get_group().verify();
            TestTableShared::Ref t1 = wt.add_table<TestTableShared>("test");
            t1->add(0, 2, false, "test");
            wt.commit();
        }

        // Do a lot of repeated write transactions
        for (size_t i = 0; i < 100; ++i) {
            WriteTransaction wt(sg);
            wt.get_group().verify();
            TestTableShared::Ref t1 = wt.get_table<TestTableShared>("test");
            t1[0].first += 1;
            wt.commit();
        }

        // Verify that the changes were made
        {
            ReadTransaction rt(sg);
            rt.get_group().verify();
            TestTableShared::ConstRef t = rt.get_table<TestTableShared>("test");
            const int64_t v = t[0].first;
            CHECK_EQUAL(100, v);
        }
    }

#ifdef LOCKFILE_CLEANUP
    // Verify that lock file was deleted after use
    CHECK(!File::exists(path.get_lock_path()));
#endif
}


TEST(Shared_AddColumnToSubspec)
{
    SHARED_GROUP_TEST_PATH(path);
    SharedGroup sg(path, false, SharedGroup::durability_Full, crypt_key());

    // Create table with a non-empty subtable
    {
        WriteTransaction wt(sg);
        TableRef table = wt.add_table("table");
        DescriptorRef sub_1;
        table->add_column(type_Table, "subtable", &sub_1);
        sub_1->add_column(type_Int,   "int");
        table->add_empty_row();
        TableRef subtable = table->get_subtable(0,0);
        subtable->add_empty_row();
        subtable->set_int(0, 0, 789);
        wt.commit();
    }

    // Modify subtable spec, then access the subtable. This is to see
    // that the subtable column accessor continues to work after the
    // subspec has been modified.
    {
        WriteTransaction wt(sg);
        TableRef table = wt.get_table("table");
        DescriptorRef subdesc = table->get_subdescriptor(0);
        subdesc->add_column(type_Int, "int_2");
        TableRef subtable = table->get_subtable(0,0);
        CHECK_EQUAL(2, subtable->get_column_count());
        CHECK_EQUAL(type_Int, subtable->get_column_type(0));
        CHECK_EQUAL(type_Int, subtable->get_column_type(1));
        CHECK_EQUAL(1, subtable->size());
        CHECK_EQUAL(789, subtable->get_int(0,0));
        subtable->add_empty_row();
        CHECK_EQUAL(2, subtable->size());
        subtable->set_int(1, 1, 654);
        CHECK_EQUAL(654, subtable->get_int(1,1));
        wt.commit();
    }

    // Check that the subtable continues to have the right contents
    {
        ReadTransaction rt(sg);
        ConstTableRef table = rt.get_table("table");
        ConstTableRef subtable = table->get_subtable(0,0);
        CHECK_EQUAL(2, subtable->get_column_count());
        CHECK_EQUAL(type_Int, subtable->get_column_type(0));
        CHECK_EQUAL(type_Int, subtable->get_column_type(1));
        CHECK_EQUAL(2, subtable->size());
        CHECK_EQUAL(789, subtable->get_int(0,0));
        CHECK_EQUAL(0,   subtable->get_int(0,1));
        CHECK_EQUAL(0,   subtable->get_int(1,0));
        CHECK_EQUAL(654, subtable->get_int(1,1));
    }
}


TEST(Shared_RemoveColumnBeforeSubtableColumn)
{
    SHARED_GROUP_TEST_PATH(path);
    SharedGroup sg(path, false, SharedGroup::durability_Full, crypt_key());

    // Create table with a non-empty subtable in a subtable column
    // that is preceded by another column
    {
        WriteTransaction wt(sg);
        DescriptorRef sub_1;
        TableRef table = wt.add_table("table");
        table->add_column(type_Int,   "int");
        table->add_column(type_Table, "subtable", &sub_1);
        sub_1->add_column(type_Int,   "int");
        table->add_empty_row();
        TableRef subtable = table->get_subtable(1,0);
        subtable->add_empty_row();
        subtable->set_int(0, 0, 789);
        wt.commit();
    }

    // Remove a column that precedes the subtable column
    {
        WriteTransaction wt(sg);
        TableRef table = wt.get_table("table");
        table->remove_column(0);
        TableRef subtable = table->get_subtable(0,0);
        CHECK_EQUAL(1, subtable->get_column_count());
        CHECK_EQUAL(type_Int, subtable->get_column_type(0));
        CHECK_EQUAL(1, subtable->size());
        CHECK_EQUAL(789, subtable->get_int(0,0));
        subtable->add_empty_row();
        CHECK_EQUAL(2, subtable->size());
        subtable->set_int(0, 1, 654);
        CHECK_EQUAL(654, subtable->get_int(0,1));
        wt.commit();
    }

    // Check that the subtable continues to have the right contents
    {
        ReadTransaction rt(sg);
        ConstTableRef table = rt.get_table("table");
        ConstTableRef subtable = table->get_subtable(0,0);
        CHECK_EQUAL(1, subtable->get_column_count());
        CHECK_EQUAL(type_Int, subtable->get_column_type(0));
        CHECK_EQUAL(2, subtable->size());
        CHECK_EQUAL(789, subtable->get_int(0,0));
        CHECK_EQUAL(654, subtable->get_int(0,1));
    }
}

namespace {

void add_int(Table& table, size_t col_ndx, int_fast64_t diff)
{
    for (size_t i = 0; i < table.size(); ++i) {
        table.set_int(col_ndx, i, table.get_int(col_ndx, i) + diff);
    }
}

} // anonymous namespace


TEST(Shared_ManyReaders)
{
    // This test was written primarily to expose a former bug in
    // SharedGroup::end_read(), where the lock-file was not remapped
    // after ring-buffer expansion.

    const int chunk_1_size = 251;
    char chunk_1[chunk_1_size];
    for (int i = 0; i < chunk_1_size; ++i)
        chunk_1[i] = (i + 3) % 251;
    const int chunk_2_size = 123;
    char chunk_2[chunk_2_size];
    for (int i = 0; i < chunk_2_size; ++i)
        chunk_2[i] = (i + 11) % 241;

#if TEST_DURATION < 1
    // Mac OS X 10.8 cannot handle more than 15 due to its default ulimit settings.
    int rounds[] = { 3, 5, 7, 9, 11, 13 };
#else
    int rounds[] = { 3, 5, 11, 15, 17, 23, 27, 31, 47, 59 };
#endif
    const int num_rounds = sizeof rounds / sizeof *rounds;

    const int max_N = 64;
    CHECK(max_N >= rounds[num_rounds-1]);
    std::unique_ptr<SharedGroup> shared_groups[8 * max_N];
    std::unique_ptr<ReadTransaction> read_transactions[8 * max_N];

    for (int round = 0; round < num_rounds; ++round) {
        int N = rounds[round];

        SHARED_GROUP_TEST_PATH(path);

        bool no_create = false;
        SharedGroup root_sg(path, no_create, SharedGroup::durability_MemOnly);

        // Add two tables
        {
            WriteTransaction wt(root_sg);
            wt.get_group().verify();
            TableRef test_1 = wt.get_or_add_table("test_1");
            test_1->add_column(type_Int, "i");
            test_1->insert_empty_row(0);
            test_1->set_int(0,0,0);
            TableRef test_2 = wt.get_or_add_table("test_2");
            test_2->add_column(type_Binary, "b");
            wt.commit();
        }


        // Create 8*N shared group accessors
        for (int i = 0; i < 8*N; ++i)
            shared_groups[i].reset(new SharedGroup(path, no_create, SharedGroup::durability_MemOnly));

        // Initiate 2*N read transactions with progressive changes
        for (int i = 0; i < 2*N; ++i) {
            read_transactions[i].reset(new ReadTransaction(*shared_groups[i]));
            read_transactions[i]->get_group().verify();
            {
                ConstTableRef test_1 = read_transactions[i]->get_table("test_1");
                CHECK_EQUAL(1u, test_1->size());
                CHECK_EQUAL(i, test_1->get_int(0,0));
                ConstTableRef test_2 = read_transactions[i]->get_table("test_2");
                int n_1 = i *  1;
                int n_2 = i * 18;
                CHECK_EQUAL(n_1+n_2, test_2->size());
                for (int j = 0; j < n_1; ++j)
                    CHECK_EQUAL(BinaryData(chunk_1), test_2->get_binary(0,j));
                for (int j = n_1; j < n_1+n_2; ++j)
                    CHECK_EQUAL(BinaryData(chunk_2), test_2->get_binary(0,j));
            }
            {
                WriteTransaction wt(root_sg);
                wt.get_group().verify();
                TableRef test_1 = wt.get_table("test_1");
                add_int(*test_1, 0, 1);
                TableRef test_2 = wt.get_table("test_2");
                test_2->insert_empty_row(0);
                test_2->set_binary(0, 0, BinaryData(chunk_1));
                wt.commit();
            }
            {
                WriteTransaction wt(root_sg);
                wt.get_group().verify();
                TableRef test_2 = wt.get_table("test_2");
                for (int j = 0; j < 18; ++j) {
                    test_2->insert_empty_row(test_2->size());
                    test_2->set_binary(0, test_2->size() - 1, BinaryData(chunk_2));
                }
                wt.commit();
            }
        }

        // Check isolation between read transactions
        for (int i = 0; i < 2*N; ++i) {
            ConstTableRef test_1 = read_transactions[i]->get_table("test_1");
            CHECK_EQUAL(1, test_1->size());
            CHECK_EQUAL(i, test_1->get_int(0,0));
            ConstTableRef test_2 = read_transactions[i]->get_table("test_2");
            int n_1 = i *  1;
            int n_2 = i * 18;
            CHECK_EQUAL(n_1+n_2, test_2->size());
            for (int j = 0; j < n_1; ++j)
                CHECK_EQUAL(BinaryData(chunk_1), test_2->get_binary(0,j));
            for (int j = n_1; j < n_1+n_2; ++j)
                CHECK_EQUAL(BinaryData(chunk_2), test_2->get_binary(0,j));
        }

        // End the first half of the read transactions during further
        // changes
        for (int i = N-1; i >= 0; --i) {
            {
                WriteTransaction wt(root_sg);
#if !defined(_WIN32) || TEST_DURATION > 0  // These .verify() calls are horribly slow on Windows
                wt.get_group().verify();
#endif
                TableRef test_1 = wt.get_table("test_1");
                add_int(*test_1, 0, 2);
                wt.commit();
            }
            {
                ConstTableRef test_1 = read_transactions[i]->get_table("test_1");
                CHECK_EQUAL(1, test_1->size());
                CHECK_EQUAL(i, test_1->get_int(0,0));
                ConstTableRef test_2 = read_transactions[i]->get_table("test_2");
                int n_1 = i *  1;
                int n_2 = i * 18;
                CHECK_EQUAL(n_1+n_2, test_2->size());
                for (int j = 0; j < n_1; ++j)
                    CHECK_EQUAL(BinaryData(chunk_1), test_2->get_binary(0,j));
                for (int j = n_1; j < n_1+n_2; ++j)
                    CHECK_EQUAL(BinaryData(chunk_2), test_2->get_binary(0,j));
            }
            read_transactions[i].reset();
        }

        // Initiate 6*N extra read transactionss with further progressive changes
        for (int i = 2*N; i < 8*N; ++i) {
            read_transactions[i].reset(new ReadTransaction(*shared_groups[i]));
#if !defined(_WIN32) || TEST_DURATION > 0
            read_transactions[i]->get_group().verify();
#endif
            {
                ConstTableRef test_1 = read_transactions[i]->get_table("test_1");
                CHECK_EQUAL(1u, test_1->size());
                int i_2 = 2*N + i;
                CHECK_EQUAL(i_2, test_1->get_int(0,0));
                ConstTableRef test_2 = read_transactions[i]->get_table("test_2");
                int n_1 = i *  1;
                int n_2 = i * 18;
                CHECK_EQUAL(n_1+n_2, test_2->size());
                for (int j = 0; j < n_1; ++j)
                    CHECK_EQUAL(BinaryData(chunk_1), test_2->get_binary(0,j));
                for (int j = n_1; j < n_1+n_2; ++j)
                    CHECK_EQUAL(BinaryData(chunk_2), test_2->get_binary(0,j));
            }
            {
                WriteTransaction wt(root_sg);
#if !defined(_WIN32) || TEST_DURATION > 0
                wt.get_group().verify();
#endif
                TableRef test_1 = wt.get_table("test_1");
                add_int(*test_1, 0, 1);
                TableRef test_2 = wt.get_table("test_2");
                test_2->insert_empty_row(0);
                test_2->set_binary(0, 0, BinaryData(chunk_1));
                wt.commit();
            }
            {
                WriteTransaction wt(root_sg);
#if !defined(_WIN32) || TEST_DURATION > 0
                wt.get_group().verify();
#endif
                TableRef test_2 = wt.get_table("test_2");
                for (int j = 0; j < 18; ++j) {
                    test_2->insert_empty_row(test_2->size());
                    test_2->set_binary(0, test_2->size() - 1, BinaryData(chunk_2));
                }
                wt.commit();
            }
        }

        // End all remaining read transactions during further changes
        for (int i = 1*N; i < 8*N; ++i) {
            {
                WriteTransaction wt(root_sg);
#if !defined(_WIN32) || TEST_DURATION > 0
                wt.get_group().verify();
#endif
                TableRef test_1 = wt.get_table("test_1");
                add_int(*test_1, 0, 2);
                wt.commit();
            }
            {
                ConstTableRef test_1 = read_transactions[i]->get_table("test_1");
                CHECK_EQUAL(1, test_1->size());
                int i_2 = i<2*N ? i : 2*N + i;
                CHECK_EQUAL(i_2, test_1->get_int(0,0));
                ConstTableRef test_2 = read_transactions[i]->get_table("test_2");
                int n_1 = i *  1;
                int n_2 = i * 18;
                CHECK_EQUAL(n_1+n_2, test_2->size());
                for (int j = 0; j < n_1; ++j)
                    CHECK_EQUAL(BinaryData(chunk_1), test_2->get_binary(0,j));
                for (int j = n_1; j < n_1+n_2; ++j)
                    CHECK_EQUAL(BinaryData(chunk_2), test_2->get_binary(0,j));
            }
            read_transactions[i].reset();
        }

        // Check final state via each shared group, then destroy it
        for (int i=0; i<8*N; ++i) {
            {
                ReadTransaction rt(*shared_groups[i]);
#if !defined(_WIN32) || TEST_DURATION > 0
                rt.get_group().verify();
#endif
                ConstTableRef test_1 = rt.get_table("test_1");
                CHECK_EQUAL(1, test_1->size());
                CHECK_EQUAL(3*8*N, test_1->get_int(0,0));
                ConstTableRef test_2 = rt.get_table("test_2");
                int n_1 = 8*N *  1;
                int n_2 = 8*N * 18;
                CHECK_EQUAL(n_1+n_2, test_2->size());
                for (int j = 0; j < n_1; ++j)
                    CHECK_EQUAL(BinaryData(chunk_1), test_2->get_binary(0,j));
                for (int j = n_1; j < n_1+n_2; ++j)
                    CHECK_EQUAL(BinaryData(chunk_2), test_2->get_binary(0,j));
            }
            shared_groups[i].reset();
        }

        // Check final state via new shared group
        {
            SharedGroup sg(path, no_create, SharedGroup::durability_MemOnly);
            ReadTransaction rt(sg);
#if !defined(_WIN32) || TEST_DURATION > 0
            rt.get_group().verify();
#endif
            ConstTableRef test_1 = rt.get_table("test_1");
            CHECK_EQUAL(1, test_1->size());
            CHECK_EQUAL(3*8*N, test_1->get_int(0,0));
            ConstTableRef test_2 = rt.get_table("test_2");
            int n_1 = 8*N *  1;
            int n_2 = 8*N * 18;
            CHECK_EQUAL(n_1+n_2, test_2->size());
            for (int j = 0; j < n_1; ++j)
                CHECK_EQUAL(BinaryData(chunk_1), test_2->get_binary(0,j));
            for (int j = n_1; j < n_1+n_2; ++j)
                CHECK_EQUAL(BinaryData(chunk_2), test_2->get_binary(0,j));
        }
    }
}

#ifndef _WIN32 // FIXME: Some times crashes on Windows

// This test is a minimal repro. of core issue #842.
TEST(Many_ConcurrentReaders)
{
    SHARED_GROUP_TEST_PATH(path);
    const std::string path_str = path;

    // setup
    SharedGroup sg(path_str);
    WriteTransaction wt(sg);
    TableRef t = wt.add_table("table");
    size_t col_ndx = t->add_column(type_String, "column");
    t->add_empty_row(1);
    t->set_string(col_ndx, 0, StringData("string"));
    wt.commit();
    sg.close();

    auto reader = [path_str]() {
        try {
            for (int i = 0; i < 1000; ++i) {
                SharedGroup sg(path_str);
                ReadTransaction rt(sg);
                rt.get_group().verify();
            }
        } catch (...) {
            REALM_ASSERT(false);
        }
    };

    constexpr int num_threads = 4;
    Thread threads[num_threads];
    for (int i = 0; i < num_threads; ++i) {
        threads[i].start(reader);
    }
    for (int i = 0; i < num_threads; ++i) {
        threads[i].join();
    }
}

#endif // #ifndef _WIN32

namespace {

REALM_TABLE_1(MyTable_SpecialOrder, first,  Int)

} // anonymous namespace

TEST(Shared_WritesSpecialOrder)
{
    SHARED_GROUP_TEST_PATH(path);
    SharedGroup sg(path, false, SharedGroup::durability_Full, crypt_key());

    const int num_rows = 5; // FIXME: Should be strictly greater than REALM_MAX_BPNODE_SIZE, but that takes a loooooong time!
    const int num_reps = 25;

    {
        WriteTransaction wt(sg);
        wt.get_group().verify();
        MyTable_SpecialOrder::Ref table = wt.add_table<MyTable_SpecialOrder>("test");
        for (int i=0; i<num_rows; ++i) {
            table->add(0);
        }
        wt.commit();
    }

    for (int i=0; i<num_rows; ++i) {
        for (int j=0; j<num_reps; ++j) {
            {
                WriteTransaction wt(sg);
                wt.get_group().verify();
                MyTable_SpecialOrder::Ref table = wt.get_table<MyTable_SpecialOrder>("test");
                CHECK_EQUAL(j, table[i].first);
                ++table[i].first;
                wt.commit();
            }
        }
    }

    {
        ReadTransaction rt(sg);
        rt.get_group().verify();
        MyTable_SpecialOrder::ConstRef table = rt.get_table<MyTable_SpecialOrder>("test");
        for (int i=0; i<num_rows; ++i) {
            CHECK_EQUAL(num_reps, table[i].first);
        }
    }
}

namespace  {

void writer_threads_thread(TestContext& test_context, std::string path, size_t row_ndx)
{
    // Open shared db
    SharedGroup sg(path, false, SharedGroup::durability_Full, crypt_key());

    for (size_t i = 0; i < 100; ++i) {
        // Increment cell
        {
            WriteTransaction wt(sg);
            wt.get_group().verify();
            TestTableShared::Ref t1 = wt.get_table<TestTableShared>("test");
            t1[row_ndx].first += 1;
            // FIXME: For some reason this takes ages when running
            // inside valgrind, it is probably due to the "extreme
            // overallocation" bug. The 1000 transactions performed
            // here can produce a final database file size of more
            // than 1 GiB. Really! And that is a table with only 10
            // rows. It is about 1 MiB per transaction.
            wt.commit();
        }

        // Verify in new transaction so that we interleave
        // read and write transactions
        {
            ReadTransaction rt(sg);
            rt.get_group().verify();
            TestTableShared::ConstRef t = rt.get_table<TestTableShared>("test");

            int64_t v = t[row_ndx].first;
            int64_t expected = i+1;
            CHECK_EQUAL(expected, v);
        }
    }
}

} // anonymous namespace

TEST(Shared_WriterThreads)
{
    SHARED_GROUP_TEST_PATH(path);
    {
        // Create a new shared db
        SharedGroup sg(path, false, SharedGroup::durability_Full, crypt_key());

        const size_t thread_count = 10;
        // Create first table in group
        {
            WriteTransaction wt(sg);
            wt.get_group().verify();
            TestTableShared::Ref t1 = wt.add_table<TestTableShared>("test");
            for (size_t i = 0; i < thread_count; ++i)
                t1->add(0, 2, false, "test");
            wt.commit();
        }

        Thread threads[thread_count];

        // Create all threads
        for (size_t i = 0; i < thread_count; ++i)
            threads[i].start([this, &path, i] { writer_threads_thread(test_context, path, i); });

        // Wait for all threads to complete
        for (size_t i = 0; i < thread_count; ++i)
            threads[i].join();

        // Verify that the changes were made
        {
            ReadTransaction rt(sg);
            rt.get_group().verify();
            TestTableShared::ConstRef t = rt.get_table<TestTableShared>("test");

            for (size_t i = 0; i < thread_count; ++i) {
                int64_t v = t[i].first;
                CHECK_EQUAL(100, v);
            }
        }
    }

#ifdef LOCKFILE_CLEANUP
    // Verify that lock file was deleted after use
    CHECK(!File::exists(path.get_lock_path()));
#endif
}


#if !REALM_ENABLE_ENCRYPTION &&  defined(ENABLE_ROBUST_AGAINST_DEATH_DURING_WRITE)
// this unittest has issues that has not been fully understood, but could be
// related to interaction between posix robust mutexes and the fork() system call.
// it has so far only been seen failing on Linux, so we enable it on ios.
#if REALM_PLATFORM_APPLE

// Not supported on Windows in particular? Keywords: winbug
TEST(Shared_RobustAgainstDeathDuringWrite)
{
    // Abort if robust mutexes are not supported on the current
    // platform. Otherwise we would probably get into a dead-lock.
    if (!RobustMutex::is_robust_on_this_platform())
        return;

    // This test can only be conducted by spawning independent
    // processes which can then be terminated individually.
    const int process_count = 100;
    SHARED_GROUP_TEST_PATH(path);

    for (int i = 0; i < process_count; ++i) {
        pid_t pid = fork();
        if (pid == pid_t(-1))
            REALM_TERMINATE("fork() failed");
        if (pid == 0) {
            // Child
            SharedGroup sg(path, false, SharedGroup::durability_Full, crypt_key());
            WriteTransaction wt(sg);
            wt.get_group().verify();
            TableRef table = wt.get_or_add_table("alpha");
            _Exit(42); // Die hard with an active write transaction
        }
        else {
            // Parent
            int stat_loc = 0;
            int options = 0;
            pid = waitpid(pid, &stat_loc, options);
            if (pid == pid_t(-1))
                REALM_TERMINATE("waitpid() failed");
            bool child_exited_normaly = WIFEXITED(stat_loc);
            CHECK(child_exited_normaly);
            int child_exit_status = WEXITSTATUS(stat_loc);
            CHECK_EQUAL(42, child_exit_status);
        }

        // Check that we can continue without dead-locking
        {
            SharedGroup sg(path, false, SharedGroup::durability_Full, crypt_key());
            WriteTransaction wt(sg);
            wt.get_group().verify();
            TableRef table = wt.get_or_add_table("beta");
            if (table->is_empty()) {
                table->add_column(type_Int, "i");
                table->insert_empty_row(0);
                table->set_int(0,0,0);
            }
            add_int(*table, 0, 1);
            wt.commit();
        }
    }

    {
        SharedGroup sg(path, false, SharedGroup::durability_Full, crypt_key());
        ReadTransaction rt(sg);
        rt.get_group().verify();
        CHECK(!rt.has_table("alpha"));
        CHECK(rt.has_table("beta"));
        ConstTableRef table = rt.get_table("beta");
        CHECK_EQUAL(process_count, table->get_int(0,0));
    }
}

#endif // on apple
#endif // encryption enabled

// not ios or android
//#endif // defined TEST_ROBUSTNESS && defined ENABLE_ROBUST_AGAINST_DEATH_DURING_WRITE && !REALM_ENABLE_ENCRYPTION


TEST(Shared_FormerErrorCase1)
{
    SHARED_GROUP_TEST_PATH(path);
    SharedGroup sg(path, false, SharedGroup::durability_Full, crypt_key());
    {
        DescriptorRef sub_1, sub_2;
        WriteTransaction wt(sg);
        wt.get_group().verify();
        TableRef table = wt.add_table("my_table");
        table->add_column(type_Int,      "alpha");
        table->add_column(type_Bool,     "beta");
        table->add_column(type_Int,      "gamma");
        table->add_column(type_OldDateTime, "delta");
        table->add_column(type_String,   "epsilon");
        table->add_column(type_Binary,   "zeta");
        table->add_column(type_Table,    "eta", &sub_1);
        table->add_column(type_Mixed,    "theta");
        sub_1->add_column(type_Int,        "foo");
        sub_1->add_column(type_Table,      "bar", &sub_2);
        sub_2->add_column(type_Int,          "value");
        table->insert_empty_row(0, 1);
        wt.commit();
    }

    {
        WriteTransaction wt(sg);
        wt.get_group().verify();
        wt.commit();
    }

    {
        WriteTransaction wt(sg);
        wt.get_group().verify();
        {
            TableRef table = wt.get_table("my_table");
            table->set_int(0, 0, 1);
        }
        wt.commit();
    }

    {
        WriteTransaction wt(sg);
        wt.get_group().verify();
        {
            TableRef table = wt.get_table("my_table");
            table->set_int(0, 0, 2);
        }
        wt.commit();
    }

    {
        WriteTransaction wt(sg);
        wt.get_group().verify();
        {
            TableRef table = wt.get_table("my_table");
            TableRef table2 = table->get_subtable(6, 0);
            table2->insert_empty_row(0);
            table2->set_int(0, 0, 0);
        }
        {
            TableRef table = wt.get_table("my_table");
            table->set_int(0, 0, 3);
        }
        wt.commit();
    }

    {
        WriteTransaction wt(sg);
        wt.get_group().verify();
        {
            TableRef table = wt.get_table("my_table");
            table->set_int(0, 0, 4);
        }
        wt.commit();
    }

    {
        WriteTransaction wt(sg);
        wt.get_group().verify();
        {
            TableRef table = wt.get_table("my_table");
            TableRef table2 = table->get_subtable(6, 0);
            TableRef table3 = table2->get_subtable(1, 0);
            table3->insert_empty_row(0, 1);
        }
        wt.commit();
    }

    {
        WriteTransaction wt(sg);
        wt.get_group().verify();
        {
            TableRef table = wt.get_table("my_table");
            TableRef table2 = table->get_subtable(6, 0);
            TableRef table3 = table2->get_subtable(1, 0);
            table3->insert_empty_row(1, 1);
        }
        wt.commit();
    }

    {
        WriteTransaction wt(sg);
        wt.get_group().verify();
        {
            TableRef table = wt.get_table("my_table");
            TableRef table2 = table->get_subtable(6, 0);
            TableRef table3 = table2->get_subtable(1, 0);
            table3->set_int(0, 0, 0);
        }
        {
            TableRef table = wt.get_table("my_table");
            table->set_int(0, 0, 5);
        }
        {
            TableRef table = wt.get_table("my_table");
            TableRef table2 = table->get_subtable(6, 0);
            table2->set_int(0, 0, 1);
        }
        wt.commit();
    }

    {
        WriteTransaction wt(sg);
        wt.get_group().verify();
        TableRef table = wt.get_table("my_table");
        table = table->get_subtable(6, 0);
        table = table->get_subtable(1, 0);
        table->set_int(0, 1, 1);
        table = wt.get_table("my_table");
        table->set_int(0, 0, 6);
        table = wt.get_table("my_table");
        table = table->get_subtable(6, 0);
        table->set_int(0, 0, 2);
        wt.commit();
    }
}



namespace {

REALM_TABLE_1(FormerErrorCase2_Subtable,
              value,  Int)

REALM_TABLE_1(FormerErrorCase2_Table,
              bar, Subtable<FormerErrorCase2_Subtable>)

} // namespace

TEST(Shared_FormerErrorCase2)
{
    SHARED_GROUP_TEST_PATH(path);
    for (int i=0; i<10; ++i) {
        SharedGroup sg(path, false, SharedGroup::durability_Full, crypt_key());
        WriteTransaction wt(sg);
        wt.get_group().verify();
        FormerErrorCase2_Table::Ref table = wt.get_or_add_table<FormerErrorCase2_Table>("table");
        table->add();
        table->add();
        table->add();
        table->add();
        table->add();
        table->clear();
        table->add();
        table[0].bar->add();
        wt.commit();
    }
}

namespace {

REALM_TABLE_1(OverAllocTable,
              text, String)

} // namespace

TEST(Shared_SpaceOveruse)
{
#if TEST_DURATION < 1
    int n_outer = 300;
    int n_inner = 21;
#else
    int n_outer = 3000;
    int n_inner = 42;
#endif

    // Many transactions
    SHARED_GROUP_TEST_PATH(path);
    SharedGroup sg(path, false, SharedGroup::durability_Full, crypt_key());

    // Do a lot of sequential transactions
    for (int i = 0; i != n_outer; ++i) {
        WriteTransaction wt(sg);
        wt.get_group().verify();
        OverAllocTable::Ref table = wt.get_or_add_table<OverAllocTable>("my_table");
        for (int j = 0; j != n_inner; ++j)
            table->add("x");
        wt.commit();
    }

    // Verify that all was added correctly
    {
        ReadTransaction rt(sg);
        rt.get_group().verify();
        OverAllocTable::ConstRef table = rt.get_table<OverAllocTable>("my_table");

        size_t n = table->size();
        CHECK_EQUAL(n_outer * n_inner, n);

        for (size_t i = 0; i != n; ++i)
            CHECK_EQUAL("x", table[i].text);

        table->verify();
    }
}


TEST(Shared_Notifications)
{
    // Create a new shared db
    SHARED_GROUP_TEST_PATH(path);
    SharedGroup sg(path, false, SharedGroup::durability_Full, crypt_key());

    // No other instance have changed db since last transaction
    CHECK(!sg.has_changed());

    {
        // Open the same db again (in empty state)
        SharedGroup sg2(path, false, SharedGroup::durability_Full, crypt_key());

        // Verify that new group is empty
        {
            ReadTransaction rt(sg2);
            CHECK(rt.get_group().is_empty());
        }

        // No other instance have changed db since last transaction
        CHECK(!sg2.has_changed());

        // Add a new table
        {
            WriteTransaction wt(sg2);
            wt.get_group().verify();
            TestTableShared::Ref t1 = wt.add_table<TestTableShared>("test");
            t1->add(1, 2, false, "test");
            wt.commit();
        }
    }

    // Db has been changed by other instance
    CHECK(sg.has_changed());

    // Verify that the new table has been added
    {
        ReadTransaction rt(sg);
        rt.get_group().verify();
        TestTableShared::ConstRef t1 = rt.get_table<TestTableShared>("test");
        CHECK_EQUAL(1, t1->size());
        CHECK_EQUAL(1, t1[0].first);
        CHECK_EQUAL(2, t1[0].second);
        CHECK_EQUAL(false, t1[0].third);
        CHECK_EQUAL("test", t1[0].fourth);
    }

    // No other instance have changed db since last transaction
    CHECK(!sg.has_changed());
}


TEST(Shared_FromSerialized)
{
    SHARED_GROUP_TEST_PATH(path);

    // Create new group and serialize to disk
    {
        Group g1;
        TestTableShared::Ref t1 = g1.add_table<TestTableShared>("test");
        t1->add(1, 2, false, "test");
        g1.write(path, crypt_key());
    }

    // Open same file as shared group
    SharedGroup sg(path, false, SharedGroup::durability_Full, crypt_key());

    // Verify that contents is there when shared
    {
        ReadTransaction rt(sg);
        rt.get_group().verify();
        TestTableShared::ConstRef t1 = rt.get_table<TestTableShared>("test");
        CHECK_EQUAL(1, t1->size());
        CHECK_EQUAL(1, t1[0].first);
        CHECK_EQUAL(2, t1[0].second);
        CHECK_EQUAL(false, t1[0].third);
        CHECK_EQUAL("test", t1[0].fourth);
    }
}


TEST_IF(Shared_StringIndexBug1, TEST_DURATION >= 1)
{
    SHARED_GROUP_TEST_PATH(path);
    SharedGroup db(path, false, SharedGroup::durability_Full, crypt_key());

    {
        Group& group = db.begin_write();
        TableRef table = group.add_table("users");
        table->add_column(type_String, "username");
        table->add_search_index(0);
        for (int i = 0; i < REALM_MAX_BPNODE_SIZE + 1; ++i)
            table->add_empty_row();
        for (int i = 0; i < REALM_MAX_BPNODE_SIZE + 1; ++i)
            table->remove(0);
        db.commit();
    }

    {
        Group& group = db.begin_write();
        TableRef table = group.get_table("users");
        table->add_empty_row();
        db.commit();
    }
}


TEST(Shared_StringIndexBug2)
{
    SHARED_GROUP_TEST_PATH(path);
    SharedGroup sg(path, false, SharedGroup::durability_Full, crypt_key());

    {
        WriteTransaction wt(sg);
        wt.get_group().verify();
        TableRef table = wt.add_table("a");
        table->add_column(type_String, "b");
        table->add_search_index(0);  // Not adding index makes it work
        table->add_empty_row();
        wt.commit();
    }

    {
        ReadTransaction rt(sg);
        rt.get_group().verify();
    }
}


namespace {

void rand_str(Random& random, char* res, size_t len)
{
    for (size_t i = 0; i < len; ++i)
        res[i] = char(int('a') + random.draw_int_mod(10));
}

} // anonymous namespace

TEST(Shared_StringIndexBug3)
{
    SHARED_GROUP_TEST_PATH(path);
    SharedGroup db(path, false, SharedGroup::durability_Full, crypt_key());

    {
        Group& group = db.begin_write();
        TableRef table = group.add_table("users");
        table->add_column(type_String, "username");
        table->add_search_index(0);  // Disabling index makes it work
        db.commit();
    }

    Random random(random_int<unsigned long>()); // Seed from slow global generator
    size_t transactions = 0;

    for (size_t n = 0; n < 100; ++n) {
        const uint64_t action = random.draw_int_mod(1000);

        transactions++;

        if (action <= 500) {
            // delete random user
            Group& group = db.begin_write();
            TableRef table = group.get_table("users");
            if (table->size() > 0) {
                size_t del = random.draw_int_mod(table->size());
                //cerr << "-" << del << ": " << table->get_string(0, del) << std::endl;
                table->remove(del);
                table->verify();
            }
            db.commit();
        }
        else {
            // add new user
            Group& group = db.begin_write();
            TableRef table = group.get_table("users");
            table->add_empty_row();
            char txt[100];
            rand_str(random, txt, 8);
            txt[8] = 0;
            //cerr << "+" << txt << std::endl;
            table->set_string(0, table->size() - 1, txt);
            table->verify();
            db.commit();
        }
    }
}


TEST(Shared_ClearColumnWithBasicArrayRootLeaf)
{
    SHARED_GROUP_TEST_PATH(path);
    {
        SharedGroup sg(path, false, SharedGroup::durability_Full, crypt_key());
        WriteTransaction wt(sg);
        TableRef test = wt.add_table("Test");
        test->add_column(type_Double, "foo");
        test->clear();
        test->add_empty_row();
        test->set_double(0, 0, 727.2);
        wt.commit();
    }
    {
        SharedGroup sg(path, false, SharedGroup::durability_Full, crypt_key());
        ReadTransaction rt(sg);
        ConstTableRef test = rt.get_table("Test");
        CHECK_EQUAL(727.2, test->get_double(0,0));
    }
}

// disable shared async on windows and any Apple operating system
// TODO: enable async daemon for OS X - think how to do it in XCode (no issue for build.sh)
#if !defined(_WIN32) && !REALM_PLATFORM_APPLE
// Todo. Keywords: winbug
TEST_IF(Shared_Async, allow_async)
{
    SHARED_GROUP_TEST_PATH(path);

    // Do some changes in a async db
    {
        bool no_create = false;
        SharedGroup db(path, no_create, SharedGroup::durability_Async);

        for (size_t i = 0; i < 100; ++i) {
//            std::cout << "t "<<n<<"\n";
            WriteTransaction wt(db);
            wt.get_group().verify();
            TestTableShared::Ref t1 = wt.get_or_add_table<TestTableShared>("test");
            t1->add(1, i, false, "test");
            wt.commit();
        }
    }

    // Wait for async_commit process to shutdown
    // FIXME: we need a way to determine properly if the daemon has shot down instead of just sleeping
    sleep(1);

    // Read the db again in normal mode to verify
    {
        SharedGroup db(path);

        ReadTransaction rt(db);
        rt.get_group().verify();
        TestTableShared::ConstRef t1 = rt.get_table<TestTableShared>("test");
        CHECK_EQUAL(100, t1->size());
    }
}


namespace  {

#define multiprocess_increments 100

void multiprocess_thread(TestContext& test_context, std::string path, size_t row_ndx)
{
    // Open shared db
    bool no_create = false;
    SharedGroup sg(path, no_create, SharedGroup::durability_Async);

    for (size_t i = 0; i != multiprocess_increments; ++i) {
        // Increment cell
        {

            WriteTransaction wt(sg);
            wt.get_group().verify();
            TestTableShared::Ref t1 = wt.get_table<TestTableShared>("test");
            t1[row_ndx].first += 1;
            // FIXME: For some reason this takes ages when running
            // inside valgrind, it is probably due to the "extreme
            // overallocation" bug. The 1000 transactions performed
            // here can produce a final database file size of more
            // than 1 GiB. Really! And that is a table with only 10
            // rows. It is about 1 MiB per transaction.
            wt.commit();
        }
        // Verify in new transaction so that we interleave
        // read and write transactions
        {
            ReadTransaction rt(sg);
            rt.get_group().verify();
            TestTableShared::ConstRef t = rt.get_table<TestTableShared>("test");

            int64_t v = t[row_ndx].first;
            int64_t expected = i+1;
            CHECK_EQUAL(expected, v);
        }
    }
}


void multiprocess_make_table(std::string path, std::string lock_path, std::string alone_path, size_t rows)
{
    static_cast<void>(lock_path);
    // Create first table in group
#if 1
    static_cast<void>(alone_path);
#  if 0
    {
        SharedGroup sgr(path);
        SharedGroup sgw(path);
        {
            ReadTransaction rt0(sgr);
            WriteTransaction wt0(sgw);
            wt0.commit();
        }
        ReadTransaction rt(sgr);
        {
        }
        WriteTransaction wt(sgw);
        TestTableShared::Ref t1 = wt.get_table<TestTableShared>("test");
        for (size_t i = 0; i < rows; ++i) {
            t1->add(0, 2, false, "test");
        }
        wt.commit();
        WriteTransaction wt2(sgw);
        TestTableShared::Ref t2 = wt2.get_table<TestTableShared>("test");
        for (size_t i = 0; i < rows; ++i) {
            t2->add(0, 2, false, "test");
        }
        wt2.commit();
    }
#  else
#    if 0
    {
        SharedGroup sg(path, false, SharedGroup::durability_Full, crypt_key());
        WriteTransaction wt(sg);
        TestTableShared::Ref t1 = wt.get_table<TestTableShared>("test");
        for (size_t i = 0; i < rows; ++i) {
            t1->add(0, 2, false, "test");
        }
        wt.commit();
    }
#    else
    {
        bool no_create = false;
        SharedGroup sg(path, no_create, SharedGroup::durability_Async);
        WriteTransaction wt(sg);
        TestTableShared::Ref t1 = wt.get_or_add_table<TestTableShared>("test");
        for (size_t i = 0; i < rows; ++i) {
            t1->add(0, 2, false, "test");
        }
        wt.commit();
    }
#    endif
#  endif
    // Wait for async_commit process to shutdown
    // FIXME: No good way of doing this
    sleep(1);
#else
    {
        Group g(alone_path, Group::mode_ReadWrite);
        TestTableShared::Ref t1 = g.get_table<TestTableShared>("test");
        for (size_t i = 0; i < rows; ++i)
            t1->add(0, 2, false, "test");
        printf("Writing db\n");
        g.commit();
    }
#endif
}

void multiprocess_threaded(TestContext& test_context, std::string path, size_t num_threads, size_t base)
{
    // Do some changes in a async db
    std::unique_ptr<test_util::ThreadWrapper[]> threads;
    threads.reset(new test_util::ThreadWrapper[num_threads]);

    // Start threads
    for (size_t i = 0; i != num_threads; ++i)
        threads[i].start([&test_context, &path, base, i]
                         { multiprocess_thread(test_context, path, base+i); });

    // Wait for threads to finish
    for (size_t i = 0; i != num_threads; ++i) {
        bool thread_has_thrown = false;
        std::string except_msg;
        if (threads[i].join(except_msg)) {
            std::cerr << "Exception thrown in thread "<<i<<": "<<except_msg<<"\n";
            thread_has_thrown = true;
        }
        CHECK(!thread_has_thrown);
    }

    // Verify that the changes were made
    {
        bool no_create = false;
        SharedGroup sg(path, no_create, SharedGroup::durability_Async);
        ReadTransaction rt(sg);
        rt.get_group().verify();
        TestTableShared::ConstRef t = rt.get_table<TestTableShared>("test");

        for (size_t i = 0; i != num_threads; ++i) {
            int64_t v = t[i+base].first;
            CHECK_EQUAL(multiprocess_increments, v);
        }
    }
}

void multiprocess_validate_and_clear(TestContext& test_context, std::string path, std::string lock_path,
                                     size_t rows, int result)
{
    // Wait for async_commit process to shutdown
    // FIXME: this is not apropriate
    static_cast<void>(lock_path);
    sleep(1);

    // Verify - once more, in sync mode - that the changes were made
    {
        SharedGroup sg(path, false, SharedGroup::durability_Full, crypt_key());
        WriteTransaction wt(sg);
        wt.get_group().verify();
        TestTableShared::Ref t = wt.get_table<TestTableShared>("test");

        for (size_t i = 0; i != rows; ++i) {
            int64_t v = t[i].first;
            t[i].first = 0;
            CHECK_EQUAL(result, v);
        }
        wt.commit();
    }
}

void multiprocess(TestContext& test_context, std::string path, int num_procs, size_t num_threads)
{
    int* pids = new int[num_procs];
    for (int i = 0; i != num_procs; ++i) {
        if (0 == (pids[i] = fork())) {
            multiprocess_threaded(test_context, path, num_threads, i*num_threads);
            _exit(0);
        }
    }
    int status = 0;
    for (int i = 0; i != num_procs; ++i)
        waitpid(pids[i], &status, 0);
    delete[] pids;
}

} // anonymous namespace


TEST_IF(Shared_AsyncMultiprocess, allow_async)
{
    SHARED_GROUP_TEST_PATH(path);
    SHARED_GROUP_TEST_PATH(alone_path);

    // wait for any daemon hanging around to exit
    usleep(100); // FIXME: Weird! Is this really acceptable?

#if TEST_DURATION < 1
    multiprocess_make_table(path, path.get_lock_path(), alone_path, 4);

    multiprocess_threaded(test_context, path, 2, 0);
    multiprocess_validate_and_clear(test_context, path, path.get_lock_path(),
                                    2, multiprocess_increments);

    for (int k = 1; k < 3; ++k) {
        multiprocess(test_context, path, 2, 2);
        multiprocess_validate_and_clear(test_context, path, path.get_lock_path(),
                                        4, multiprocess_increments);
    }
#else
    multiprocess_make_table(path, path.get_lock_path(), alone_path, 100);

    multiprocess_threaded(test_context, path, 10, 0);
    multiprocess_validate_and_clear(test_context, path, path.get_lock_path(),
                                    10, multiprocess_increments);

    for (int k = 1; k < 10; ++k) {
        multiprocess(test_context, path, 10, 10);
        multiprocess_validate_and_clear(test_context, path, path.get_lock_path(),
                                        100, multiprocess_increments);
    }
#endif
}

#endif // !defined(_WIN32) && !REALM_PLATFORM_APPLE

#if !defined(_WIN32)
// this test does not work with valgrind:
#if 0

// This test will hang infinitely instead of failing!!!
TEST(Shared_WaitForChange)
{
    const int num_threads = 3;
    Mutex mutex;
    int shared_state[num_threads];
    SharedGroup* sgs[num_threads];

    auto waiter = [&](std::string path, int i) {
        SharedGroup* sg = new SharedGroup(path, true, SharedGroup::durability_Full);
        {
            LockGuard l(mutex);
            shared_state[i] = 1;
            sgs[i] = sg;
        }
        sg->begin_read(); // open a transaction at least once to make "changed" well defined
        sg->end_read();
        sg->wait_for_change();
        {
            LockGuard l(mutex);
            shared_state[i] = 2; // this state should not be observed by the writer
        }
        sg->wait_for_change(); // we'll fall right through here, because we haven't advanced our readlock
        {
            LockGuard l(mutex);
            shared_state[i] = 3;
        }
        sg->begin_read();
        sg->end_read();
        sg->wait_for_change(); // this time we'll wait because state hasn't advanced since we did.
        {
            LockGuard l(mutex);
            shared_state[i] = 4;
        }
        // works within a read transaction as well
        sg->begin_read();
        sg->wait_for_change();
        sg->end_read();
        {
            LockGuard l(mutex);
            shared_state[i] = 5;
        }
        sg->begin_read();
        sg->end_read();
        sg->wait_for_change(); // wait until wait_for_change is released
        {
            LockGuard l(mutex);
            shared_state[i] = 6;
        }
    };

    SHARED_GROUP_TEST_PATH(path);
    for (int j=0; j < num_threads; j++)
        shared_state[j] = 0;
    SharedGroup sg(path, false, SharedGroup::durability_Full);
    Thread threads[num_threads];
    for (int j=0; j < num_threads; j++)
        threads[j].start([waiter, &path, j] { waiter(path, j); });
    bool try_again = true;
    while (try_again) {
        try_again = false;
        for (int j=0; j < num_threads; j++) {
            LockGuard l(mutex);
            if (shared_state[j] < 1) try_again = true;
            CHECK(shared_state[j] < 2);
        }
    }

    // This write transaction should allow all readers to run again
    sg.begin_write();
    sg.commit();

    // All readers should pass through state 2 to state 3, so wait
    // for all to reach state 3:
    try_again = true;
    while (try_again) {
        try_again = false;
        for (int j=0; j < num_threads; j++) {
            LockGuard l(mutex);
            if (3 != shared_state[j]) try_again = true;
            CHECK(shared_state[j] < 4);
        }
    }

    sg.begin_write();
    sg.commit();
    try_again = true;
    while (try_again) {
        try_again = false;
        for (int j=0; j < num_threads; j++) {
            LockGuard l(mutex);
            if (4 != shared_state[j]) try_again = true;
        }
    }
    sg.begin_write();
    sg.commit();
    try_again = true;
    while (try_again) {
        try_again = false;
        for (int j=0; j < num_threads; j++) {
            LockGuard l(mutex);
            if (5 != shared_state[j]) try_again = true;
        }
    }
    try_again = true;
    while (try_again) {
        try_again = false;
        for (int j=0; j < num_threads; j++) {
            LockGuard l(mutex);
            if (sgs[j]) {
                sgs[j]->wait_for_change_release();
            }
            if (6 != shared_state[j]) {
                try_again = true;
            }
        }
    }
    for (int j=0; j < num_threads; j++)
        threads[j].join();
    for (int j=0; j < num_threads; j++) {
        delete sgs[j];
        sgs[j] = 0;
    }
}


#endif // test is disabled
#endif // endif not on windows


TEST(Shared_MultipleSharersOfStreamingFormat)
{
    SHARED_GROUP_TEST_PATH(path);
    {
        // Create non-empty file without free-space tracking
        Group g;
        g.add_table("x");
        g.write(path, crypt_key());
    }
    {
        // See if we can handle overlapped accesses through multiple shared groups
        SharedGroup sg(path, false, SharedGroup::durability_Full, crypt_key());
        SharedGroup sg2(path, false, SharedGroup::durability_Full, crypt_key());
        {
            ReadTransaction rt(sg);
            rt.get_group().verify();
            CHECK(rt.has_table("x"));
            CHECK(!rt.has_table("gnyf"));
            CHECK(!rt.has_table("baz"));
        }
        {
            WriteTransaction wt(sg);
            wt.get_group().verify();
            wt.add_table("baz"); // Add table "baz"
            wt.commit();
        }
        {
            WriteTransaction wt2(sg2);
            wt2.get_group().verify();
            wt2.add_table("gnyf"); // Add table "gnyf"
            wt2.commit();
        }
    }
}

TEST(Shared_MixedWithNonShared)
{
    SHARED_GROUP_TEST_PATH(path);
    {
        // Create empty file without free-space tracking
        Group g;
        g.write(path, crypt_key());
    }
    {
        // See if we can modify with non-shared group
        Group g(path, crypt_key(), Group::mode_ReadWrite);
        g.add_table("foo"); // Add table "foo"
        g.commit();
    }

    File::try_remove(path);
    {
        // Create non-empty file without free-space tracking
        Group g;
        g.add_table("x");
        g.write(path, crypt_key());
    }
    {
        // See if we can modify with non-shared group
        Group g(path, crypt_key(), Group::mode_ReadWrite);
        g.add_table("foo"); // Add table "foo"
        g.commit();
    }

    File::try_remove(path);
    {
        // Create empty file without free-space tracking
        Group g;
        g.write(path, crypt_key());
    }
    {
        // See if we can read and modify with shared group
        SharedGroup sg(path, false, SharedGroup::durability_Full, crypt_key());
        {
            ReadTransaction rt(sg);
            rt.get_group().verify();
            CHECK(!rt.has_table("foo"));
        }
        {
            WriteTransaction wt(sg);
            wt.get_group().verify();
            wt.add_table("foo"); // Add table "foo"
            wt.commit();
        }
    }

    File::try_remove(path);
    {
        // Create non-empty file without free-space tracking
        Group g;
        g.verify();
        g.add_table("x");
        g.verify();
        g.write(path, crypt_key());
    }
    {
        // See if we can read and modify with shared group
        SharedGroup sg(path, false, SharedGroup::durability_Full, crypt_key());
        {
            ReadTransaction rt(sg);
            rt.get_group().verify();
            CHECK(!rt.has_table("foo"));
        }
        {
            WriteTransaction wt(sg);
            wt.get_group().verify();
            wt.add_table("foo"); // Add table "foo"
            wt.get_group().verify();
            wt.commit();
        }
    }
    {
        SharedGroup sg(path, false, SharedGroup::durability_Full, crypt_key());
        {
            ReadTransaction rt(sg);
            rt.get_group().verify();
            CHECK(rt.has_table("foo"));
        }
    }
    {
        // Access using non-shared group
        Group g(path, crypt_key(), Group::mode_ReadWrite);
        g.verify();
        g.commit();
        g.verify();
    }
    {
        // Modify using non-shared group
        Group g(path, crypt_key(), Group::mode_ReadWrite);
        g.verify();
        g.add_table("bar"); // Add table "bar"
        g.verify();
        g.commit();
        g.verify();
    }
    {
        SharedGroup sg(path, false, SharedGroup::durability_Full, crypt_key());
        {
            ReadTransaction rt(sg);
            rt.get_group().verify();
            CHECK(rt.has_table("bar"));
        }
    }

#if !REALM_ENABLE_ENCRYPTION // encrpted buffers aren't supported
    // The empty group created initially by a shared group accessor is special
    // in that it contains no nodes, and the root-ref is therefore zero. The
    // following block checks that the contents of such a file is still
    // perceived as valid when placed in a memory buffer, and then opened.
    File::try_remove(path);
    {
        {
            SharedGroup sg(path, false, SharedGroup::durability_Full, crypt_key()); // Create the very empty group
        }
        std::ifstream in(path.c_str());
        std::string buffer((std::istreambuf_iterator<char>(in)), std::istreambuf_iterator<char>());
        bool take_ownership = false;
        Group group(BinaryData(buffer), take_ownership);
        group.verify();
        CHECK(group.is_empty());
        group.add_table("x");
        group.verify();
        CHECK_EQUAL(1, group.size());
    }
#endif
}

// @Finn, fixme, find out why it fails on Windows
#if !defined(_WIN32)
TEST(Shared_VersionCount)
{
    SHARED_GROUP_TEST_PATH(path);
    SharedGroup sg_w(path);
    SharedGroup sg_r(path);
    CHECK_EQUAL(1, sg_r.get_number_of_versions());
    sg_r.begin_read();
    sg_w.begin_write();
    CHECK_EQUAL(1, sg_r.get_number_of_versions());
    sg_w.commit();
    CHECK_EQUAL(2, sg_r.get_number_of_versions());
    sg_w.begin_write();
    sg_w.commit();
    CHECK_EQUAL(3, sg_r.get_number_of_versions());
    sg_r.end_read();
    CHECK_EQUAL(3, sg_r.get_number_of_versions());
    sg_w.begin_write();
    sg_w.commit();
    // both the last and the second-last commit is kept, so once
    // you've committed anything, you will never get back to having
    // just a single version.
    CHECK_EQUAL(2, sg_r.get_number_of_versions());
}
#endif

TEST(Shared_MultipleRollbacks)
{
    SHARED_GROUP_TEST_PATH(path);
    SharedGroup sg(path, false, SharedGroup::durability_Full, crypt_key());
    sg.begin_write();
    sg.rollback();
    sg.rollback();
}


TEST(Shared_MultipleEndReads)
{
    SHARED_GROUP_TEST_PATH(path);
    SharedGroup sg(path, false, SharedGroup::durability_Full, crypt_key());
    sg.begin_read();
    sg.end_read();
    sg.end_read();
}


TEST(Shared_ReserveDiskSpace)
{
    // SharedGroup::reserve() has no effect unless file preallocation
    // is supported.
    if (!File::is_prealloc_supported())
        return;

    SHARED_GROUP_TEST_PATH(path);
    {
        SharedGroup sg(path, false, SharedGroup::durability_Full, crypt_key());
        size_t orig_file_size = size_t(File(path).get_size());

        // Check that reserve() does not change the file size if the
        // specified size is less than the actual file size.
        size_t reserve_size_1 = orig_file_size / 2;
        sg.reserve(reserve_size_1);
        size_t new_file_size_1 = size_t(File(path).get_size());
        CHECK_EQUAL(orig_file_size, new_file_size_1);

        // Check that reserve() does not change the file size if the
        // specified size is equal to the actual file size.
        size_t reserve_size_2 = orig_file_size;
        sg.reserve(reserve_size_2);
        size_t new_file_size_2 = size_t(File(path).get_size());
        if (crypt_key()) {
            // For encrypted files, reserve() may actually grow the file
            // with a page sized header.
            CHECK(orig_file_size <= new_file_size_2 && (orig_file_size+page_size()) >= new_file_size_2 );
        }
        else {
            CHECK_EQUAL(orig_file_size, new_file_size_2);
        }

        // Check that reserve() does change the file size if the
        // specified size is greater than the actual file size, and
        // that the new size is at least as big as the requested size.
        size_t reserve_size_3 = orig_file_size + 1;
        sg.reserve(reserve_size_3);
        size_t new_file_size_3 = size_t(File(path).get_size());
        CHECK(new_file_size_3 >= reserve_size_3);

        // Check that disk space reservation is independent of transactions
        {
            WriteTransaction wt(sg);
            wt.get_group().verify();
            wt.add_table<TestTableShared>("table_1")->add_empty_row(2000);
            wt.commit();
        }
        orig_file_size = size_t(File(path).get_size());
        size_t reserve_size_4 = 2 * orig_file_size + 1;
        sg.reserve(reserve_size_4);
        size_t new_file_size_4 = size_t(File(path).get_size());
        CHECK(new_file_size_4 >= reserve_size_4);
        WriteTransaction wt(sg);
        wt.get_group().verify();
        wt.add_table<TestTableShared>("table_2")->add_empty_row(2000);
        orig_file_size = size_t(File(path).get_size());
        size_t reserve_size_5 = orig_file_size + 333;
        sg.reserve(reserve_size_5);
        size_t new_file_size_5 = size_t(File(path).get_size());
        CHECK(new_file_size_5 >= reserve_size_5);
        wt.add_table<TestTableShared>("table_3")->add_empty_row(2000);
        wt.commit();
        orig_file_size = size_t(File(path).get_size());
        size_t reserve_size_6 = orig_file_size + 459;
        sg.reserve(reserve_size_6);
        size_t new_file_size_6 = size_t(File(path).get_size());
        CHECK(new_file_size_6 >= reserve_size_6);
        {
            WriteTransaction wt(sg);
            wt.get_group().verify();
            wt.commit();
        }
    }
}


TEST(Shared_MovingEnumStringColumn)
{
    // Test that the 'index in parent' property of the column of unique strings
    // in a StringEnumColumn is properly adjusted when other string enumeration
    // columns are inserted or removed before it. Note that the parent of the
    // column of unique strings in a StringEnumColumn is a child of an array
    // node in the Spec class.

    SHARED_GROUP_TEST_PATH(path);
    SharedGroup sg(path, false, SharedGroup::durability_Full, crypt_key());

    {
        WriteTransaction wt(sg);
        TableRef table = wt.add_table("foo");
        table->add_column(type_String, "");
        table->add_empty_row(64);
        for (int i = 0; i < 64; ++i)
            table->set_string(0, i, "foo");
        table->optimize();
        CHECK_EQUAL(1, table->get_descriptor()->get_num_unique_values(0));
        wt.commit();
    }
    // Insert new string enumeration column
    {
        WriteTransaction wt(sg);
        TableRef table = wt.get_table("foo");
        CHECK_EQUAL(1, table->get_descriptor()->get_num_unique_values(0));
        table->insert_column(0, type_String, "");
        for (int i = 0; i < 64; ++i)
            table->set_string(0, i, i%2 == 0 ? "a" : "b");
        table->optimize();
        wt.get_group().verify();
        CHECK_EQUAL(2, table->get_descriptor()->get_num_unique_values(0));
        CHECK_EQUAL(1, table->get_descriptor()->get_num_unique_values(1));
        table->set_string(1, 0, "bar0");
        table->set_string(1, 1, "bar1");
        wt.get_group().verify();
        CHECK_EQUAL(2, table->get_descriptor()->get_num_unique_values(0));
        CHECK_EQUAL(3, table->get_descriptor()->get_num_unique_values(1));
        wt.commit();
    }
    {
        ReadTransaction rt(sg);
        rt.get_group().verify();
        ConstTableRef table = rt.get_table("foo");
        CHECK_EQUAL(2, table->get_descriptor()->get_num_unique_values(0));
        CHECK_EQUAL(3, table->get_descriptor()->get_num_unique_values(1));
        for (int i = 0; i < 64; ++i) {
            std::string value = table->get_string(0, i);
            if (i%2 == 0) {
                CHECK_EQUAL("a", value);
            }
            else {
                CHECK_EQUAL("b", value);
            }
            value = table->get_string(1, i);
            if (i == 0) {
                CHECK_EQUAL("bar0", value);
            }
            else if (i == 1) {
                CHECK_EQUAL("bar1", value);
            }
            else {
                CHECK_EQUAL("foo", value);
            }
        }
    }
    // Remove the recently inserted string enumeration column
    {
        WriteTransaction wt(sg);
        wt.get_group().verify();
        TableRef table = wt.get_table("foo");
        CHECK_EQUAL(2, table->get_descriptor()->get_num_unique_values(0));
        CHECK_EQUAL(3, table->get_descriptor()->get_num_unique_values(1));
        table->remove_column(0);
        wt.get_group().verify();
        CHECK_EQUAL(3, table->get_descriptor()->get_num_unique_values(0));
        table->set_string(0, 2, "bar2");
        wt.get_group().verify();
        CHECK_EQUAL(4, table->get_descriptor()->get_num_unique_values(0));
        wt.commit();
    }
    {
        ReadTransaction rt(sg);
        rt.get_group().verify();
        ConstTableRef table = rt.get_table("foo");
        CHECK_EQUAL(4, table->get_descriptor()->get_num_unique_values(0));
        for (int i = 0; i < 64; ++i) {
            std::string value = table->get_string(0, i);
            if (i == 0) {
                CHECK_EQUAL("bar0", value);
            }
            else if (i == 1) {
                CHECK_EQUAL("bar1", value);
            }
            else if (i == 2) {
                CHECK_EQUAL("bar2", value);
            }
            else {
                CHECK_EQUAL("foo", value);
            }
        }
    }
}


TEST(Shared_MovingSearchIndex)
{
    // Test that the 'index in parent' property of search indexes is properly
    // adjusted when columns are inserted or removed at a lower column_index.

    SHARED_GROUP_TEST_PATH(path);
    SharedGroup sg(path, false, SharedGroup::durability_Full, crypt_key());

    // Create a regular string column and an enumeration strings column, and
    // equip both with search indexes.
    {
        WriteTransaction wt(sg);
        TableRef table = wt.add_table("foo");
        table->add_column(type_String, "regular");
        table->add_column(type_String, "enum");
        table->add_empty_row(64);
        for (int i = 0; i < 64; ++i) {
            std::string out(std::string("foo") + util::to_string(i));
            table->set_string(0, i, out);
            table->set_string(1, i, "bar");
        }
        table->set_string(1, 63, "bar63");
        table->optimize();
        CHECK_EQUAL(0, table->get_descriptor()->get_num_unique_values(0));
        CHECK_EQUAL(2, table->get_descriptor()->get_num_unique_values(1));
        table->add_search_index(0);
        table->add_search_index(1);
        wt.get_group().verify();
        CHECK_EQUAL(62, table->find_first_string(0, "foo62"));
        CHECK_EQUAL(63, table->find_first_string(1, "bar63"));
        wt.commit();
    }
    // Insert a new column before the two string columns.
    {
        WriteTransaction wt(sg);
        TableRef table = wt.get_table("foo");
        CHECK_EQUAL(0, table->get_descriptor()->get_num_unique_values(0));
        CHECK_EQUAL(2, table->get_descriptor()->get_num_unique_values(1));
        CHECK_EQUAL(62, table->find_first_string(0, "foo62"));
        CHECK_EQUAL(63, table->find_first_string(1, "bar63"));
        table->insert_column(0, type_Int, "i");
        wt.get_group().verify();
        CHECK_EQUAL(0, table->get_descriptor()->get_num_unique_values(1));
        CHECK_EQUAL(2, table->get_descriptor()->get_num_unique_values(2));
        CHECK_EQUAL(62, table->find_first_string(1, "foo62"));
        CHECK_EQUAL(63, table->find_first_string(2, "bar63"));
        table->set_string(1, 0, "foo_X");
        table->set_string(2, 0, "bar_X");
        wt.get_group().verify();
        CHECK_EQUAL(0, table->get_descriptor()->get_num_unique_values(1));
        CHECK_EQUAL(3, table->get_descriptor()->get_num_unique_values(2));
        CHECK_EQUAL(realm::not_found, table->find_first_string(1, "bad"));
        CHECK_EQUAL(realm::not_found, table->find_first_string(2, "bad"));
        CHECK_EQUAL(0,  table->find_first_string(1, "foo_X"));
        CHECK_EQUAL(31, table->find_first_string(1, "foo31"));
        CHECK_EQUAL(61, table->find_first_string(1, "foo61"));
        CHECK_EQUAL(62, table->find_first_string(1, "foo62"));
        CHECK_EQUAL(63, table->find_first_string(1, "foo63"));
        CHECK_EQUAL(0,  table->find_first_string(2, "bar_X"));
        CHECK_EQUAL(1,  table->find_first_string(2, "bar"));
        CHECK_EQUAL(63, table->find_first_string(2, "bar63"));
        wt.commit();
    }
    // Remove the recently inserted column
    {
        WriteTransaction wt(sg);
        TableRef table = wt.get_table("foo");
        CHECK(table->has_search_index(1) && table->has_search_index(2));
        CHECK_EQUAL(0, table->get_descriptor()->get_num_unique_values(1));
        CHECK_EQUAL(3, table->get_descriptor()->get_num_unique_values(2));
        CHECK_EQUAL(realm::not_found, table->find_first_string(1, "bad"));
        CHECK_EQUAL(realm::not_found, table->find_first_string(2, "bad"));
        CHECK_EQUAL(0,  table->find_first_string(1, "foo_X"));
        CHECK_EQUAL(31, table->find_first_string(1, "foo31"));
        CHECK_EQUAL(61, table->find_first_string(1, "foo61"));
        CHECK_EQUAL(62, table->find_first_string(1, "foo62"));
        CHECK_EQUAL(63, table->find_first_string(1, "foo63"));
        CHECK_EQUAL(0,  table->find_first_string(2, "bar_X"));
        CHECK_EQUAL(1,  table->find_first_string(2, "bar"));
        CHECK_EQUAL(63, table->find_first_string(2, "bar63"));
        table->remove_column(0);
        wt.get_group().verify();
        CHECK(table->has_search_index(0) && table->has_search_index(1));
        CHECK_EQUAL(0, table->get_descriptor()->get_num_unique_values(0));
        CHECK_EQUAL(3, table->get_descriptor()->get_num_unique_values(1));
        CHECK_EQUAL(realm::not_found, table->find_first_string(0, "bad"));
        CHECK_EQUAL(realm::not_found, table->find_first_string(1, "bad"));
        CHECK_EQUAL(0,  table->find_first_string(0, "foo_X"));
        CHECK_EQUAL(31, table->find_first_string(0, "foo31"));
        CHECK_EQUAL(61, table->find_first_string(0, "foo61"));
        CHECK_EQUAL(62, table->find_first_string(0, "foo62"));
        CHECK_EQUAL(63, table->find_first_string(0, "foo63"));
        CHECK_EQUAL(0,  table->find_first_string(1, "bar_X"));
        CHECK_EQUAL(1,  table->find_first_string(1, "bar"));
        CHECK_EQUAL(63, table->find_first_string(1, "bar63"));
        table->set_string(0, 1, "foo_Y");
        table->set_string(1, 1, "bar_Y");
        wt.get_group().verify();
        CHECK(table->has_search_index(0) && table->has_search_index(1));
        CHECK_EQUAL(0, table->get_descriptor()->get_num_unique_values(0));
        CHECK_EQUAL(4, table->get_descriptor()->get_num_unique_values(1));
        CHECK_EQUAL(realm::not_found, table->find_first_string(0, "bad"));
        CHECK_EQUAL(realm::not_found, table->find_first_string(1, "bad"));
        CHECK_EQUAL(0,  table->find_first_string(0, "foo_X"));
        CHECK_EQUAL(1,  table->find_first_string(0, "foo_Y"));
        CHECK_EQUAL(31, table->find_first_string(0, "foo31"));
        CHECK_EQUAL(61, table->find_first_string(0, "foo61"));
        CHECK_EQUAL(62, table->find_first_string(0, "foo62"));
        CHECK_EQUAL(63, table->find_first_string(0, "foo63"));
        CHECK_EQUAL(0,  table->find_first_string(1, "bar_X"));
        CHECK_EQUAL(1,  table->find_first_string(1, "bar_Y"));
        CHECK_EQUAL(2,  table->find_first_string(1, "bar"));
        CHECK_EQUAL(63, table->find_first_string(1, "bar63"));
        wt.commit();
    }
    // Insert a column after the string columns and remove the indexes
    {
        WriteTransaction wt(sg);
        TableRef table = wt.get_table("foo");
        CHECK_EQUAL(0, table->get_descriptor()->get_num_unique_values(0));
        CHECK_EQUAL(4, table->get_descriptor()->get_num_unique_values(1));
        CHECK_EQUAL(62, table->find_first_string(0, "foo62"));
        CHECK_EQUAL(63, table->find_first_string(1, "bar63"));

        table->insert_column(2, type_Int, "i");
        for (size_t i = 0; i < table->size(); ++i)
            table->set_int(2, i, i);
        wt.get_group().verify();
        table->remove_search_index(0);
        wt.get_group().verify();
        table->remove_search_index(1);
        wt.get_group().verify();

        CHECK_EQUAL(0, table->get_descriptor()->get_num_unique_values(0));
        CHECK_EQUAL(4, table->get_descriptor()->get_num_unique_values(1));
        CHECK_EQUAL(0, table->get_descriptor()->get_num_unique_values(2));
        CHECK_EQUAL(62, table->find_first_string(0, "foo62"));
        CHECK_EQUAL(63, table->find_first_string(1, "bar63"));
        CHECK_EQUAL(60, table->find_first_int(2, 60));
        wt.commit();
    }
    // add and remove the indexes in reverse order
    {
        WriteTransaction wt(sg);
        TableRef table = wt.get_table("foo");

        wt.get_group().verify();
        table->add_search_index(1);
        wt.get_group().verify();
        table->add_search_index(0);
        wt.get_group().verify();

        CHECK_EQUAL(0, table->get_descriptor()->get_num_unique_values(0));
        CHECK_EQUAL(4, table->get_descriptor()->get_num_unique_values(1));
        CHECK_EQUAL(0, table->get_descriptor()->get_num_unique_values(2));
        CHECK_EQUAL(62, table->find_first_string(0, "foo62"));
        CHECK_EQUAL(63, table->find_first_string(1, "bar63"));
        CHECK_EQUAL(60, table->find_first_int(2, 60));

        wt.get_group().verify();
        table->remove_search_index(1);
        wt.get_group().verify();
        table->remove_search_index(0);
        wt.get_group().verify();

        CHECK_EQUAL(0, table->get_descriptor()->get_num_unique_values(0));
        CHECK_EQUAL(4, table->get_descriptor()->get_num_unique_values(1));
        CHECK_EQUAL(0, table->get_descriptor()->get_num_unique_values(2));
        CHECK_EQUAL(62, table->find_first_string(0, "foo62"));
        CHECK_EQUAL(63, table->find_first_string(1, "bar63"));
        CHECK_EQUAL(60, table->find_first_int(2, 60));
        wt.commit();
    }
}


TEST_IF(Shared_ArrayEraseBug, TEST_DURATION >= 1)
{
    // This test only makes sense when we can insert a number of rows
    // equal to the square of the maximum B+-tree node size.
    size_t max_node_size = REALM_MAX_BPNODE_SIZE;
    size_t max_node_size_squared = max_node_size;
    if (int_multiply_with_overflow_detect(max_node_size_squared, max_node_size))
        return;

    SHARED_GROUP_TEST_PATH(path);
    SharedGroup sg(path, false, SharedGroup::durability_Full, crypt_key());
    {
        WriteTransaction wt(sg);
        TableRef table = wt.add_table("table");
        table->add_column(type_Int, "");
        for (size_t i = 0; i < max_node_size_squared; ++i)
            table->insert_empty_row(0);
        wt.commit();
    }
    {
        WriteTransaction wt(sg);
        TableRef table = wt.get_table("table");
        size_t row_ndx = max_node_size_squared - max_node_size - max_node_size/2;
        table->insert_empty_row(row_ndx);
        wt.commit();
    }
}


TEST_IF(Shared_BeginReadFailure, _impl::SimulatedFailure::is_enabled())
{
    SHARED_GROUP_TEST_PATH(path);
    SharedGroup sg(path);
    using sf = _impl::SimulatedFailure;
    sf::OneShotPrimeGuard pg(sf::shared_group__grow_reader_mapping);
    CHECK_THROW(sg.begin_read(), sf);
}


TEST(Shared_SessionDurabilityConsistency)
{
    // Check that we can reliably detect inconsist durability choices across
    // concurrent session participants.

    // Errors of this kind are considered as incorrect API usage, and will lead
    // to throwing of LogicError exceptions.

    SHARED_GROUP_TEST_PATH(path);
    {
        bool no_create = false;
        SharedGroup::DurabilityLevel durability_1 = SharedGroup::durability_Full;
        SharedGroup sg(path, no_create, durability_1);

        SharedGroup::DurabilityLevel durability_2 = SharedGroup::durability_MemOnly;
        CHECK_LOGIC_ERROR(SharedGroup(path, no_create, durability_2),
                          LogicError::mixed_durability);
    }
}


TEST(Shared_WriteEmpty)
{
    SHARED_GROUP_TEST_PATH(path_1);
    GROUP_TEST_PATH(path_2);
    {
        SharedGroup sg(path_1);
        ReadTransaction rt(sg);
        rt.get_group().write(path_2);
    }
}


TEST(Shared_CompactEmpty)
{
    SHARED_GROUP_TEST_PATH(path);
    {
        SharedGroup sg(path);
        CHECK(sg.compact());
    }
}


TEST(Shared_VersionOfBoundSnapshot)
{
    SHARED_GROUP_TEST_PATH(path);
    SharedGroup::version_type version;
    SharedGroup sg(path);
    {
        ReadTransaction rt(sg);
        version = rt.get_version();
    }
    {
        ReadTransaction rt(sg);
        CHECK_EQUAL(version, rt.get_version());
    }
    {
        WriteTransaction wt(sg);
        CHECK_EQUAL(version, wt.get_version());
    }
    {
        WriteTransaction wt(sg);
        CHECK_EQUAL(version, wt.get_version());
        wt.commit(); // Increment version
    }
    {
        ReadTransaction rt(sg);
        CHECK_LESS(version, rt.get_version());
        version = rt.get_version();
    }
    {
        WriteTransaction wt(sg);
        CHECK_EQUAL(version, wt.get_version());
        wt.commit(); // Increment version
    }
    {
        ReadTransaction rt(sg);
        CHECK_LESS(version, rt.get_version());
    }
}

#if !defined(_WIN32)
// Check what happens when Realm cannot allocate more virtual memory
// We should throw an AddressSpaceExhausted exception.
// This will try to use all available memory allowed for this process
// so don't run it concurrently with other tests.
NONCONCURRENT_TEST(Shared_OutOfMemory)
{
    size_t string_length = 1024 * 1024;
    SHARED_GROUP_TEST_PATH(path);
    SharedGroup sg(path, false, SharedGroup::durability_Full, crypt_key());
    {
        WriteTransaction wt(sg);
        TableRef table = wt.add_table("table");
        table->add_column(type_String, "string_col");
        std::string long_string(string_length, 'a');
        table->add_empty_row();
        table->set_string(0, 0, long_string);
        wt.commit();
    }
    sg.close();

    std::vector<std::pair<char*, size_t>> memory_list;
    // Reserve enough for 500 Gb, but in practice the vector is only ever around size 10.
    // Do this here to avoid the (small) chance that adding to the vector will request new virtual memory
    memory_list.reserve(500);
    size_t chunk_size = 1024 * 1024 * 1024;
    while (chunk_size > string_length) {
        void* addr = ::mmap(nullptr, chunk_size, PROT_READ | PROT_WRITE, MAP_ANON | MAP_PRIVATE, -1, 0);
        if (addr == MAP_FAILED) {
            chunk_size /= 2;
        }
        else {
            memory_list.push_back(std::pair<char*,size_t>((char*)addr, chunk_size));
        }
    }

    bool expected_exception_caught = false;

    // Attempt to open Realm, should fail because we hold too much already.
    try {
        SharedGroup sg2(path, false, SharedGroup::durability_Full, crypt_key());
    }
    catch (AddressSpaceExhausted& e) {
        expected_exception_caught = true;
    }

    CHECK(expected_exception_caught);

    // Release memory manually.
    for (auto it = memory_list.begin(); it != memory_list.end(); ++it) {
        ::munmap(it->first, it->second);
    }

    // Realm should succeed to open now.
    expected_exception_caught = false;
    try {
        SharedGroup sg2(path, false, SharedGroup::durability_Full, crypt_key());
    }
    catch (AddressSpaceExhausted& e) {
        expected_exception_caught = true;
    }
    CHECK(!expected_exception_caught);
}
#endif // win32

// Run some (repeatable) random checks through the fuzz tester.
// For a comprehensive fuzz test, afl should be run. To do this see test/fuzzy/README.md
// If this check fails for some reason, you can find the problem by changing
// the parse_and_apply_instructions call to use std::cerr which will print out
// the instructions used to duplicate the failure.
TEST(Shared_StaticFuzzTestRunSanityCheck)
{
    // Either provide a crash file generated by AFL to reproduce a crash, or leave it blank in order to run
    // a very simple fuzz test that just uses a random generator for generating Realm actions.
    std::string filename = "";
    //std::string filename = "/findings/hangs/id:000041,src:000000,op:havoc,rep:64";
    //std::string filename = "d:/crash3";

    std::string instr;
    if (filename != "") {
        const char* tmp[] = { "", filename.c_str(), "--log" };
        run_fuzzy(sizeof(tmp) / sizeof(tmp[0]), tmp);
    }
    else {
        // Number of fuzzy tests
        const size_t iterations = 100;

        // Number of instructions in each test
        // Changing this strongly affects the test suite run time
        const size_t instructions = 200;

        for (size_t counter = 0; counter < iterations; counter++)
        {
            // You can use your own seed if you have observed a crashing unit test that
            // printed out some specific seed (the "Unit test random seed:" part that appears).
            //fastrand(534653645, true);
            fastrand(unit_test_random_seed + counter, true);

            std::string instr;

            // "fastlog" is because logging to a stream is very very slow. Logging the sequence of
            // bytes lets you perform many more tests per second.
            std::string fastlog = "char[] instr2 = {";

            for (size_t t = 0; t < instructions; t++) {
                char c = static_cast<char>(fastrand());
                instr += c;
                std::string tmp;
                unit_test::to_string(static_cast<int>(c), tmp);
                fastlog += tmp;
                if (t + 1 < instructions) {
                    fastlog += ", ";
                }
                else {
                    fastlog += "}; instr = string(instr2);";
                }
            }
            // Scope guard of "path" is inside the loop to clean up files per iteration
            SHARED_GROUP_TEST_PATH(path);
            // If using std::cerr, you can copy/paste the console output into a unit test
            // to get a reproduction test case
            //parse_and_apply_instructions(instr, path, std::cerr);
            parse_and_apply_instructions(instr, path, util::none);
        }
    }
}

<<<<<<< HEAD
NONCONCURRENT_TEST(Shared_BigAllocations)
{
    size_t string_length = 15 * 1024 * 1024;
    SHARED_GROUP_TEST_PATH(path);
    SharedGroup sg(path, false, SharedGroup::durability_Full, crypt_key());
    std::string long_string(string_length, 'a');
    {
        WriteTransaction wt(sg);
        TableRef table = wt.add_table("table");
        table->add_column(type_String, "string_col");
        wt.commit();
    }
    {
        WriteTransaction wt(sg);
        TableRef table = wt.get_table("table");
        for (int i = 0; i < 32; ++i) {
            table->add_empty_row();
            table->set_string(0, i, long_string);
        }
        wt.commit();
    }
    for (int k = 0; k < 10; ++k) {
        sg.compact();
        for (int j = 0; j < 50; ++j) {
            WriteTransaction wt(sg);
            TableRef table = wt.get_table("table");
            for (int i = 0; i < 32; ++i) {
                table->set_string(0, i, long_string);
            }
            wt.commit();
        }
    }
=======
// Repro case for: Assertion failed: top_size == 3 || top_size == 5 || top_size == 7 [0, 3, 0, 5, 0, 7]
NONCONCURRENT_TEST(Shared_BigAllocations)
{
    // String length at 2K will not trigger the error.
    // all lengths >= 4K (that were tried) trigger the error
    size_t string_length = 4 * 1024;
    SHARED_GROUP_TEST_PATH(path);
    std::string long_string(string_length, 'a');
    SharedGroup sg(path, false, SharedGroup::durability_Full, crypt_key());
    {
        {
            WriteTransaction wt(sg);
            TableRef table = wt.add_table("table");
            table->add_column(type_String, "string_col");
            table->add_empty_row();
            table->set_string(0, 0, long_string);
            wt.commit();
        }
        sg.compact(); // <- required to provoke subsequent failures
        {
            WriteTransaction wt(sg);
            wt.get_group().verify();
            TableRef table = wt.get_table("table");
            table->set_string(0, 0, long_string);
            wt.get_group().verify();
            wt.commit();
        }
    }
    {
        WriteTransaction wt(sg); // <---- fails here
        wt.get_group().verify();
        TableRef table = wt.get_table("table");
        table->set_string(0, 0, long_string);
        wt.get_group().verify();
        wt.commit();
    }
>>>>>>> ad67e49d
    sg.close();
}

// Found by AFL (on a heavy hint from Finn that we should add a compact() instruction
NONCONCURRENT_TEST(Shared_TopSizeNotEqualNine)
{
    SHARED_GROUP_TEST_PATH(path);
    SharedGroup sg(path, false, SharedGroup::durability_Full, crypt_key());
    Group& g = const_cast<Group&>(sg.begin_write());

    TableRef t = g.add_table("");
    t->add_column(type_Double, "");
    t->add_empty_row(241);
    sg.commit();
    REALM_ASSERT_RELEASE(sg.compact());
    SharedGroup sg2(path, false, SharedGroup::durability_Full, crypt_key());
    sg2.begin_write();
    sg2.commit();
    sg2.begin_read(); // <- does not fail
    SharedGroup sg3(path, false, SharedGroup::durability_Full, crypt_key());
    sg3.begin_read(); // <- does not fail
    sg.begin_read(); // <- does fail
}
#endif // TEST_SHARED<|MERGE_RESOLUTION|>--- conflicted
+++ resolved
@@ -3081,7 +3081,6 @@
     }
 }
 
-<<<<<<< HEAD
 NONCONCURRENT_TEST(Shared_BigAllocations)
 {
     size_t string_length = 15 * 1024 * 1024;
@@ -3114,7 +3113,8 @@
             wt.commit();
         }
     }
-=======
+}
+
 // Repro case for: Assertion failed: top_size == 3 || top_size == 5 || top_size == 7 [0, 3, 0, 5, 0, 7]
 NONCONCURRENT_TEST(Shared_BigAllocations)
 {
@@ -3151,7 +3151,6 @@
         wt.get_group().verify();
         wt.commit();
     }
->>>>>>> ad67e49d
     sg.close();
 }
 
