/*************************************************************************
 *
 * Copyright 2016 Realm Inc.
 *
 * Licensed under the Apache License, Version 2.0 (the "License");
 * you may not use this file except in compliance with the License.
 * You may obtain a copy of the License at
 *
 * http://www.apache.org/licenses/LICENSE-2.0
 *
 * Unless required by applicable law or agreed to in writing, software
 * distributed under the License is distributed on an "AS IS" BASIS,
 * WITHOUT WARRANTIES OR CONDITIONS OF ANY KIND, either express or implied.
 * See the License for the specific language governing permissions and
 * limitations under the License.
 *
 **************************************************************************/

#include <realm/group_shared.hpp>
#include <realm/link_view.hpp>
#include <realm/lang_bind_helper.hpp>
#include <realm/history.hpp>
#include "test.hpp"

#include <ctime>
#include <cstdio>
#include <fstream>

using namespace realm;
using namespace realm::util;

// Determines whether or not to run the shared group verify function
// after each transaction. This will find errors earlier but is expensive.
#define REALM_VERIFY true

#if REALM_VERIFY
#define REALM_DO_IF_VERIFY(log, op)                                                                                  \
    do {                                                                                                             \
        if (log)                                                                                                     \
            *log << #op << ";\n";                                                                                    \
        op;                                                                                                          \
    } while (false)
#else
#define REALM_DO_IF_VERIFY(log, owner)                                                                               \
    do {                                                                                                             \
    } while (false)
#endif

struct EndOfFile {
};

std::string create_string(size_t length)
{
    REALM_ASSERT_3(length, <, 256);
    char buf[256] = {0};
    for (size_t i = 0; i < length; i++)
        buf[i] = 'a' + (rand() % 20);
    return std::string{buf, length};
}

enum INS {
    ADD_TABLE,
    INSERT_TABLE,
    REMOVE_TABLE,
    INSERT_ROW,
    ADD_EMPTY_ROW,
    INSERT_COLUMN,
    ADD_COLUMN,
    REMOVE_COLUMN,
    SET,
    REMOVE_ROW,
    ADD_COLUMN_LINK,
    ADD_COLUMN_LINK_LIST,
    CLEAR_TABLE,
    MOVE_TABLE,
    INSERT_COLUMN_LINK,
    ADD_SEARCH_INDEX,
    REMOVE_SEARCH_INDEX,
    COMMIT,
    ROLLBACK,
    ADVANCE,
    MOVE_LAST_OVER,
    CLOSE_AND_REOPEN,
    GET_ALL_COLUMN_NAMES,
    CREATE_TABLE_VIEW,
    COMPACT,
    SWAP_ROWS,
    MOVE_COLUMN,
<<<<<<< HEAD
    SET_UNIQUE,
=======
    IS_NULL,
>>>>>>> e9511d63

    COUNT
};

DataType get_type(unsigned char c)
{
    DataType types[] = {type_Int,    type_Bool,  type_Float, type_Double,   type_String,
                        type_Binary, type_Table, type_Mixed, type_Timestamp};

    unsigned char mod = c % (sizeof(types) / sizeof(DataType));
    return types[mod];
}

struct State {
    std::string str;
    size_t pos;
};

unsigned char get_next(State& s)
{
    if (s.pos == s.str.size()) {
        throw EndOfFile{};
    }
    char byte = s.str[s.pos];
    s.pos++;
    return byte;
}

int64_t get_int64(State& s)
{
    int64_t v = 0;
    for (size_t t = 0; t < 8; t++) {
        unsigned char c = get_next(s);
        *(reinterpret_cast<signed char*>(&v) + t) = c;
    }
    return v;
}

int32_t get_int32(State& s)
{
    int32_t v = 0;
    for (size_t t = 0; t < 4; t++) {
        unsigned char c = get_next(s);
        *(reinterpret_cast<signed char*>(&v) + t) = c;
    }
    return v;
}

std::string create_column_name(State& s)
{
    const size_t length = get_next(s) % (Descriptor::max_column_name_length + 1);
    return create_string(length);
}

std::string create_table_name(State& s)
{
    const size_t length = get_next(s) % (Group::max_table_name_length + 1);
    return create_string(length);
}

std::string get_current_time_stamp()
{
    std::time_t t = std::time(nullptr);
    const int str_size = 100;
    char str_buffer[str_size] = {0};
    std::strftime(str_buffer, str_size, "%c", std::localtime(&t));
    return str_buffer;
}

void parse_and_apply_instructions(std::string& in, const std::string& path, util::Optional<std::ostream&> log)
{
    const size_t add_empty_row_max = REALM_MAX_BPNODE_SIZE * REALM_MAX_BPNODE_SIZE + 1000;
    const size_t max_tables = REALM_MAX_BPNODE_SIZE * 10;

    // Max number of rows in a table. Overridden only by add_empty_row_max() and only in the case where
    // max_rows is not exceeded *prior* to executing add_empty_row.
    const size_t max_rows = 100000;
    using realm::test_util::crypt_key;

    try {
        State s;
        s.str = in;
        s.pos = 0;

        const bool use_encryption = get_next(s) % 2 == 0;
        const char* key = use_encryption ? crypt_key(true) : nullptr;

        if (log) {
            *log << "// Test case generated in " REALM_VER_CHUNK " on " << get_current_time_stamp() << ".\n";
            *log << "// ----------------------------------------------------------------------\n";
            std::string printable_key;
            if (key == nullptr) {
                printable_key = "nullptr";
            }
            else {
                printable_key = std::string("\"") + key + "\"";
            }

            *log << "SHARED_GROUP_TEST_PATH(path);\n";

            *log << "const char* key = " << printable_key << ";\n";
            *log << "std::unique_ptr<Replication> hist_r(make_in_realm_history(path));\n";
            *log << "std::unique_ptr<Replication> hist_w(make_in_realm_history(path));\n";

            *log << "SharedGroup sg_r(*hist_r, SharedGroupOptions(key));\n";
            *log << "SharedGroup sg_w(*hist_w, SharedGroupOptions(key));\n";

            *log << "Group& g = const_cast<Group&>(sg_w.begin_write());\n";
            *log << "Group& g_r = const_cast<Group&>(sg_r.begin_read());\n";
            *log << "std::vector<TableView> table_views;\n";

            *log << "\n";
        }

        std::unique_ptr<Replication> hist_r(make_in_realm_history(path));
        std::unique_ptr<Replication> hist_w(make_in_realm_history(path));

        SharedGroup sg_r(*hist_r, SharedGroupOptions(key));
        SharedGroup sg_w(*hist_w, SharedGroupOptions(key));
        Group& g = const_cast<Group&>(sg_w.begin_write());
        Group& g_r = const_cast<Group&>(sg_r.begin_read());
        std::vector<TableView> table_views;

        for (;;) {
            char instr = get_next(s) % COUNT;

            if (instr == ADD_TABLE && g.size() < max_tables) {
                std::string name = create_table_name(s);
                if (log) {
                    *log << "try { g.add_table(\"" << name << "\"); } catch (const TableNameInUse&) { }\n";
                }
                try {
                    g.add_table(name);
                }
                catch (const TableNameInUse&) {
                }
            }
            else if (instr == INSERT_TABLE && g.size() < max_tables) {
                size_t table_ndx = get_next(s) % (g.size() + 1);
                std::string name = create_table_name(s);
                if (log) {
                    *log << "try { g.insert_table(" << table_ndx << ", \"" << name
                         << "\"); } catch (const TableNameInUse&) { }\n";
                }
                try {
                    g.insert_table(table_ndx, name);
                }
                catch (const TableNameInUse&) {
                }
            }
            else if (instr == REMOVE_TABLE && g.size() > 0) {
                size_t table_ndx = get_next(s) % g.size();
                if (log) {
                    *log << "try { g.remove_table(" << table_ndx << "); } catch (const CrossTableLinkTarget&) { }\n";
                }
                try {
                    g.remove_table(table_ndx);
                }
                catch (const CrossTableLinkTarget&) {
                }
            }
            else if (instr == CLEAR_TABLE && g.size() > 0) {
                size_t table_ndx = get_next(s) % g.size();
                if (log) {
                    *log << "g.get_table(" << table_ndx << ")->clear();\n";
                }
                g.get_table(table_ndx)->clear();
            }
            else if (instr == MOVE_TABLE && g.size() >= 2) {
                size_t from_ndx = get_next(s) % g.size();
                size_t to_ndx = get_next(s) % g.size();
                if (from_ndx != to_ndx) {
                    if (log) {
                        *log << "g.move_table(" << from_ndx << ", " << to_ndx << ");\n";
                    }
                    g.move_table(from_ndx, to_ndx);
                }
            }
            else if (instr == INSERT_ROW && g.size() > 0) {
                size_t table_ndx = get_next(s) % g.size();
                if (g.get_table(table_ndx)->get_column_count() == 0) {
                    continue; // do not insert rows if there are no columns
                }
                size_t row_ndx = get_next(s) % (g.get_table(table_ndx)->size() + 1);
                size_t num_rows = get_next(s);
                typedef _impl::TableFriend tf;
                if (g.get_table(table_ndx)->get_column_count() > 0 ||
                    tf::is_cross_table_link_target(*g.get_table(table_ndx))) {
                    if (log) {
                        *log << "g.get_table(" << table_ndx << ")->insert_empty_row(" << row_ndx << ", "
                             << num_rows % add_empty_row_max << ");\n";
                    }
                    g.get_table(table_ndx)->insert_empty_row(row_ndx, num_rows % add_empty_row_max);
                }
            }
            else if (instr == ADD_EMPTY_ROW && g.size() > 0) {
                size_t table_ndx = get_next(s) % g.size();
                if (g.get_table(table_ndx)->get_column_count() == 0) {
                    continue; // do not add rows if there are no columns
                }
                size_t num_rows = get_next(s);
                if (g.get_table(table_ndx)->size() + num_rows < max_rows) {
                    typedef _impl::TableFriend tf;
                    if (g.get_table(table_ndx)->get_column_count() > 0 ||
                        tf::is_cross_table_link_target(*g.get_table(table_ndx))) {
                        if (log) {
                            *log << "g.get_table(" << table_ndx << ")->add_empty_row(" << num_rows % add_empty_row_max
                                 << ");\n";
                        }
                        g.get_table(table_ndx)->add_empty_row(num_rows % add_empty_row_max);
                    }
                }
            }
            else if (instr == ADD_COLUMN && g.size() > 0) {
                size_t table_ndx = get_next(s) % g.size();
                DataType type = get_type(get_next(s));
                std::string name = create_column_name(s);
                // Mixed and Subtable cannot be nullable. For other types, chose nullability randomly
                bool nullable = (type == type_Mixed || type == type_Table) ? false : (get_next(s) % 2 == 0);
                if (log) {
                    *log << "g.get_table(" << table_ndx << ")->add_column(DataType(" << int(type) << "), \"" << name
                         << "\", " << (nullable ? "true" : "false") << ");\n";
                }
                g.get_table(table_ndx)->add_column(type, name, nullable);
            }
            else if (instr == INSERT_COLUMN && g.size() > 0) {
                size_t table_ndx = get_next(s) % g.size();
                size_t col_ndx = get_next(s) % (g.get_table(table_ndx)->get_column_count() + 1);
                DataType type = get_type(get_next(s));
                std::string name = create_column_name(s);
                bool nullable = (type == type_Mixed || type == type_Table) ? false : (get_next(s) % 2 == 0);
                if (log) {
                    *log << "g.get_table(" << table_ndx << ")->insert_column(" << col_ndx << ", DataType("
                         << int(type) << "), \"" << name << "\", " << (nullable ? "true" : "false") << ");\n";
                }
                g.get_table(table_ndx)->insert_column(col_ndx, type, name, nullable);
            }
            else if (instr == REMOVE_COLUMN && g.size() > 0) {
                size_t table_ndx = get_next(s) % g.size();
                TableRef t = g.get_table(table_ndx);
                if (t->get_column_count() > 0) {
                    size_t col_ndx = get_next(s) % t->get_column_count();
                    if (log) {
                        *log << "g.get_table(" << table_ndx << ")->remove_column(" << col_ndx << ");\n";
                    }
                    t->remove_column(col_ndx);
                }
            }
            else if (instr == MOVE_COLUMN && g.size() > 0) {
                size_t table_ndx = get_next(s) % g.size();
                TableRef t = g.get_table(table_ndx);
                if (t->get_column_count() > 1) {
                    // There's a chance that we randomly choose to move a column
                    // index with itself, but that's ok lets test that case too
                    size_t col_ndx1 = get_next(s) % t->get_column_count();
                    size_t col_ndx2 = get_next(s) % t->get_column_count();
                    if (log) {
                        *log << "_impl::TableFriend::move_column(*(g.get_table(" << table_ndx
                             << ")->get_descriptor()), " << col_ndx1 << ", " << col_ndx2 << ");\n";
                    }
                    _impl::TableFriend::move_column(*(t->get_descriptor()), col_ndx1, col_ndx2);
                }
            }
            else if (instr == ADD_SEARCH_INDEX && g.size() > 0) {
                size_t table_ndx = get_next(s) % g.size();
                TableRef t = g.get_table(table_ndx);
                if (t->get_column_count() > 0) {
                    size_t col_ndx = get_next(s) % t->get_column_count();
                    bool supports_search_index = _impl::TableFriend::get_column(*t, col_ndx).supports_search_index();

                    if (supports_search_index) {
                        if (log) {
                            *log << "g.get_table(" << table_ndx << ")->add_search_index(" << col_ndx << ");\n";
                        }
                        t->add_search_index(col_ndx);
                    }
                }
            }
            else if (instr == REMOVE_SEARCH_INDEX && g.size() > 0) {
                size_t table_ndx = get_next(s) % g.size();
                TableRef t = g.get_table(table_ndx);
                if (t->get_column_count() > 0) {
                    size_t col_ndx = get_next(s) % t->get_column_count();
                    // We don't need to check if the column is of a type that is indexable or if it has index on or
                    // off
                    // because Realm will just do a no-op at worst (no exception or assert).
                    if (log) {
                        *log << "g.get_table(" << table_ndx << ")->remove_search_index(" << col_ndx << ");\n";
                    }
                    t->remove_search_index(col_ndx);
                }
            }
            else if (instr == ADD_COLUMN_LINK && g.size() >= 1) {
                size_t table_ndx_1 = get_next(s) % g.size();
                size_t table_ndx_2 = get_next(s) % g.size();
                TableRef t1 = g.get_table(table_ndx_1);
                TableRef t2 = g.get_table(table_ndx_2);
                std::string name = create_column_name(s);
                if (log) {
                    *log << "g.get_table(" << table_ndx_1 << ")->add_column_link(type_Link, \"" << name
                         << "\", *g.get_table(" << table_ndx_2 << "));\n";
                }
                t1->add_column_link(type_Link, name, *t2);
            }
            else if (instr == INSERT_COLUMN_LINK && g.size() >= 1) {
                size_t table_ndx_1 = get_next(s) % g.size();
                size_t table_ndx_2 = get_next(s) % g.size();
                size_t col_ndx = get_next(s) % (g.get_table(table_ndx_1)->get_column_count() + 1);
                TableRef t1 = g.get_table(table_ndx_1);
                TableRef t2 = g.get_table(table_ndx_2);
                std::string name = create_column_name(s);
                if (log) {
                    *log << "g.get_table(" << table_ndx_1 << ")->insert_column_link(" << col_ndx << ", type_Link, \""
                         << name << "\", *g.get_table(" << table_ndx_2 << "));\n";
                }
                t1->insert_column_link(col_ndx, type_Link, name, *t2);
            }
            else if (instr == ADD_COLUMN_LINK_LIST && g.size() >= 2) {
                size_t table_ndx_1 = get_next(s) % g.size();
                size_t table_ndx_2 = get_next(s) % g.size();
                TableRef t1 = g.get_table(table_ndx_1);
                TableRef t2 = g.get_table(table_ndx_2);
                std::string name = create_column_name(s);
                if (log) {
                    *log << "g.get_table(" << table_ndx_1 << ")->add_column_link(type_LinkList, \"" << name
                         << "\", *g.get_table(" << table_ndx_2 << "));\n";
                }
                t1->add_column_link(type_LinkList, name, *t2);
            }
            else if (instr == SET && g.size() > 0) {
                size_t table_ndx = get_next(s) % g.size();
                TableRef t = g.get_table(table_ndx);
                if (t->get_column_count() > 0 && t->size() > 0) {
                    size_t col_ndx = get_next(s) % t->get_column_count();
                    size_t row_ndx = get_next(s) % t->size();
                    DataType type = t->get_column_type(col_ndx);

                    // With equal probability, either set to null or to a value
                    if (get_next(s) % 2 == 0 && t->is_nullable(col_ndx)) {
                        if (type == type_Link) {
                            if (log) {
                                *log << "g.get_table(" << table_ndx << ")->nullify_link(" << col_ndx << ", "
                                     << row_ndx << ");\n";
                            }
                            t->nullify_link(col_ndx, row_ndx);
                        }
                        else {
                            if (log) {
                                *log << "g.get_table(" << table_ndx << ")->set_null(" << col_ndx << ", " << row_ndx
                                     << ");\n";
                            }
                            t->set_null(col_ndx, row_ndx);
                        }
                    }
                    else {
                        if (type == type_String) {
                            std::string str = create_string(get_next(s));
                            if (log) {
                                *log << "g.get_table(" << table_ndx << ")->set_string(" << col_ndx << ", " << row_ndx
                                     << ", \"" << str << "\");\n";
                            }
                            t->set_string(col_ndx, row_ndx, str);
                        }
                        else if (type == type_Binary) {
                            std::string str = create_string(get_next(s));
                            if (log) {
                                *log << "g.get_table(" << table_ndx << ")->set_binary(" << col_ndx << ", " << row_ndx
                                     << ", BinaryData{\"" << str << "\", " << str.size() << "});\n";
                            }
                            t->set_binary(col_ndx, row_ndx, BinaryData(str));
                        }
                        else if (type == type_Int) {
                            int64_t value = get_int64(s);
                            if (log) {
                                *log << "g.get_table(" << table_ndx << ")->set_int(" << col_ndx << ", " << row_ndx
                                     << ", " << value << ");\n";
                            }
                            t->set_int(col_ndx, row_ndx, get_next(s));
                        }
                        else if (type == type_Bool) {
                            bool value = get_next(s) % 2 == 0;
                            if (log) {
                                *log << "g.get_table(" << table_ndx << ")->set_bool(" << col_ndx << ", " << row_ndx
                                     << ", " << (value ? "true" : "false") << ");\n";
                            }
                            t->set_bool(col_ndx, row_ndx, value);
                        }
                        else if (type == type_Float) {
                            float value = get_next(s);
                            if (log) {
                                *log << "g.get_table(" << table_ndx << ")->set_float(" << col_ndx << ", " << row_ndx
                                     << ", " << value << ");\n";
                            }
                            t->set_float(col_ndx, row_ndx, value);
                        }
                        else if (type == type_Double) {
                            double value = get_next(s);
                            if (log) {
                                *log << "g.get_table(" << table_ndx << ")->set_double(" << col_ndx << ", " << row_ndx
                                     << ", " << value << ");\n";
                            }
                            t->set_double(col_ndx, row_ndx, value);
                        }
                        else if (type == type_Link) {
                            TableRef target = t->get_link_target(col_ndx);
                            if (target->size() > 0) {
                                size_t target_row = get_next(s) % target->size();
                                if (log) {
                                    *log << "g.get_table(" << table_ndx << ")->set_link(" << col_ndx << ", "
                                         << row_ndx << ", " << target_row << ");\n";
                                }
                                t->set_link(col_ndx, row_ndx, target_row);
                            }
                        }
                        else if (type == type_LinkList) {
                            TableRef target = t->get_link_target(col_ndx);
                            if (target->size() > 0) {
                                LinkViewRef links = t->get_linklist(col_ndx, row_ndx);
                                // either add or set, 50/50 probability
                                if (links->size() > 0 && get_next(s) > 128) {
                                    size_t linklist_row = get_next(s) % links->size();
                                    size_t target_link_ndx = get_next(s) % target->size();
                                    if (log) {
                                        *log << "g.get_table(" << table_ndx << ")->get_linklist(" << col_ndx << ", "
                                             << row_ndx << ")->set(" << linklist_row << ", " << target_link_ndx
                                             << ");\n";
                                    }
                                    links->set(linklist_row, target_link_ndx);
                                }
                                else {
                                    size_t target_link_ndx = get_next(s) % target->size();
                                    if (log) {
                                        *log << "g.get_table(" << table_ndx << ")->get_linklist(" << col_ndx << ", "
                                             << row_ndx << ")->add(" << target_link_ndx << ");\n";
                                    }
                                    links->add(target_link_ndx);
                                }
                            }
                        }
                        else if (type == type_Timestamp) {
                            int64_t seconds = get_int64(s);
                            int32_t nanoseconds = get_int32(s) % 1000000000;
                            // Make sure the values form a sensible Timestamp
                            const bool both_non_negative = seconds >= 0 && nanoseconds >= 0;
                            const bool both_non_positive = seconds <= 0 && nanoseconds <= 0;
                            const bool correct_timestamp = both_non_negative || both_non_positive;
                            if (!correct_timestamp) {
                                nanoseconds = -nanoseconds;
                            }
                            Timestamp value{seconds, nanoseconds};
                            if (log) {
                                *log << "g.get_table(" << table_ndx << ")->set_timestamp(" << col_ndx << ", "
                                     << row_ndx << ", " << value << ");\n";
                            }
                            t->set_timestamp(col_ndx, row_ndx, value);
                        }
                    }
                }
            }
            else if (instr == REMOVE_ROW && g.size() > 0) {
                size_t table_ndx = get_next(s) % g.size();
                TableRef t = g.get_table(table_ndx);
                if (t->size() > 0) {
                    size_t row_ndx = get_next(s) % t->size();
                    if (log) {
                        *log << "g.get_table(" << table_ndx << ")->remove(" << row_ndx << ");\n";
                    }
                    t->remove(row_ndx);
                }
            }
            else if (instr == MOVE_LAST_OVER && g.size() > 0) {
                size_t table_ndx = get_next(s) % g.size();
                TableRef t = g.get_table(table_ndx);
                if (t->size() > 0) {
                    int32_t row_ndx = get_int32(s) % t->size();
                    if (log) {
                        *log << "g.get_table(" << table_ndx << ")->move_last_over(" << row_ndx << ");\n";
                    }
                    t->move_last_over(row_ndx);
                }
            }
            else if (instr == SWAP_ROWS && g.size() > 0) {
                size_t table_ndx = get_next(s) % g.size();
                TableRef t = g.get_table(table_ndx);
                if (t->size() > 0) {
                    int32_t row_ndx1 = get_int32(s) % t->size();
                    int32_t row_ndx2 = get_int32(s) % t->size();
                    if (log) {
                        *log << "g.get_table(" << table_ndx << ")->swap_rows(" << row_ndx1 << ", " << row_ndx2
                             << ");\n";
                    }
                    t->swap_rows(row_ndx1, row_ndx2);
                }
            }
            else if (instr == COMMIT) {
                if (log) {
                    *log << "LangBindHelper::commit_and_continue_as_read(sg_w);\n";
                }
                LangBindHelper::commit_and_continue_as_read(sg_w);
                REALM_DO_IF_VERIFY(log, g.verify());
                if (log) {
                    *log << "LangBindHelper::promote_to_write(sg_w);\n";
                }
                LangBindHelper::promote_to_write(sg_w);
                REALM_DO_IF_VERIFY(log, g.verify());
            }
            else if (instr == ROLLBACK) {
                if (log) {
                    *log << "LangBindHelper::rollback_and_continue_as_read(sg_w);\n";
                }
                LangBindHelper::rollback_and_continue_as_read(sg_w);
                REALM_DO_IF_VERIFY(log, g.verify());
                if (log) {
                    *log << "LangBindHelper::promote_to_write(sg_w);\n";
                }
                LangBindHelper::promote_to_write(sg_w);
                REALM_DO_IF_VERIFY(log, g.verify());
            }
            else if (instr == ADVANCE) {
                if (log) {
                    *log << "LangBindHelper::advance_read(sg_r);\n";
                }
                LangBindHelper::advance_read(sg_r);
                REALM_DO_IF_VERIFY(log, g_r.verify());
            }
            else if (instr == CLOSE_AND_REOPEN) {
                bool read_group = get_next(s) % 2 == 0;
                if (read_group) {
                    if (log) {
                        *log << "sg_r.close();\n";
                    }
                    sg_r.close();
                    if (log) {
                        *log << "sg_r.open(path);\n";
                    }
                    sg_r.open(path);
                    if (log) {
                        *log << "sg_r.begin_read();\n";
                    }
                    sg_r.begin_read();
                    REALM_DO_IF_VERIFY(log, g_r.verify());
                }
                else {
                    if (log) {
                        *log << "sg_w.close();\n";
                    }
                    sg_w.close();
                    if (log) {
                        *log << "sg_w.open(path);\n";
                    }
                    sg_w.open(path);
                    if (log) {
                        *log << "sg_w.begin_write();\n";
                    }
                    sg_w.begin_write();
                    REALM_DO_IF_VERIFY(log, g.verify());
                }
            }
            else if (instr == GET_ALL_COLUMN_NAMES && g.size() > 0) {
                // try to fuzz find this: https://github.com/realm/realm-core/issues/1769
                for (size_t table_ndx = 0; table_ndx < g.size(); ++table_ndx) {
                    TableRef t = g.get_table(table_ndx);
                    for (size_t col_ndx = 0; col_ndx < t->get_column_count(); ++col_ndx) {
                        StringData col_name = t->get_column_name(col_ndx);
                        static_cast<void>(col_name);
                    }
                }
            }
            else if (instr == CREATE_TABLE_VIEW && g.size() > 0) {
                size_t table_ndx = get_next(s) % g.size();
                TableRef t = g.get_table(table_ndx);
                if (log) {
                    *log << "table_views.push_back(g.get_table(" << table_ndx << ")->where().find_all());\n";
                }
                TableView tv = t->where().find_all();
                table_views.push_back(tv);
            }
            else if (instr == COMPACT) {
                if (log) {
                    *log << "sg_r.close();\n";
                }
                sg_r.close();
                if (log) {
                    *log << "sg_w.commit();\n";
                }
                sg_w.commit();

                if (log) {
                    *log << "REALM_ASSERT_RELEASE(sg_w.compact());\n";
                }
                REALM_ASSERT_RELEASE(sg_w.compact());

                if (log) {
                    *log << "sg_w.begin_write();\n";
                }
                sg_w.begin_write();
                if (log) {
                    *log << "sg_r.open(path);\n";
                }
                sg_r.open(path);
                if (log) {
                    *log << "sg_r.begin_read();\n";
                }
                sg_r.begin_read();
                REALM_DO_IF_VERIFY(log, g_r.verify());
            }
<<<<<<< HEAD
            else if (instr == SET_UNIQUE && g.size() > 0) {
                // Setting a unique value has a lot of prerequisites, so instead of randomly trying to find a
                // suitable table and column we search for it. TODO: consider shuffling the search order

                for (size_t table_ndx = 0; table_ndx < g.size(); ++table_ndx) {

                    // We are looking for a non-empty table
                    TableRef t = g.get_table(table_ndx);
                    if (t->size() == 0)
                        continue;

                    bool set_unique_called = false;
                    for (size_t col_ndx = 0; col_ndx < t->get_column_count(); ++col_ndx) {

                        // The column we want to set a unique value on must a have a search index
                        if (!t->has_search_index(col_ndx)) {
                            continue;
                        }

                        // Only integer and string columns are supported. We let the fuzzer choose to set either
                        // null or a value (depending also on the nullability of the column).
                        //
                        // for integer columns, that means we call either of
                        //  - set_null_unique
                        //  - set_int_unique
                        // while for string columns, both null and values are handled by
                        //  - set_string_unique
                        //
                        // Due to an additional limitation involving non-empty lists, a specific kind of LogicError
                        // may be thrown. This is handled for each case below and encoded as a CHECK in the generated
                        // C++ unit tests when logging is enabled. Other kinds / types of exception are not handled,
                        // but simply rethrown.

                        DataType type = t->get_column_type(col_ndx);
                        switch (type) {
                            case type_Int: {
                                size_t row_ndx = get_int32(s) % t->size();
                                bool set_null = t->is_nullable(col_ndx) ? get_next(s) % 2 == 0 : false;
                                if (set_null) {
                                    if (log) {
                                        *log << "try { g.get_table(" << table_ndx << ")->set_null_unique(" << col_ndx
                                             << ", " << row_ndx
                                             << "); } catch (const LogicError& le) { CHECK(le.kind() == "
                                                "LogicError::illegal_combination); }\n";
                                    }
                                    try {
                                        t->set_null_unique(col_ndx, row_ndx);
                                    }
                                    catch (const LogicError& le) {
                                        if (le.kind() != LogicError::illegal_combination) {
                                            throw;
                                        }
                                    }
                                }
                                else {
                                    int64_t value = get_int64(s);
                                    if (log) {
                                        *log << "try { g.get_table(" << table_ndx << ")->set_int_unique(" << col_ndx
                                             << ", " << row_ndx << ", " << value
                                             << "); } catch (const LogicError& le) { CHECK(le.kind() == "
                                                "LogicError::illegal_combination); }\n";
                                    }
                                    try {
                                        t->set_int_unique(col_ndx, row_ndx, value);
                                    }
                                    catch (const LogicError& le) {
                                        if (le.kind() != LogicError::illegal_combination) {
                                            throw;
                                        }
                                    }
                                }
                                break;
                            }
                            case type_String: {
                                size_t row_ndx = get_int32(s) % t->size();
                                bool set_null = t->is_nullable(col_ndx) ? get_next(s) % 2 == 0 : false;
                                if (set_null) {
                                    if (log) {
                                        *log << "try { g.get_table(" << table_ndx << ")->set_string_unique("
                                             << col_ndx << ", " << row_ndx
                                             << ", null{}); } catch (const LogicError& le) { CHECK(le.kind() == "
                                                "LogicError::illegal_combination); }\n";
                                    }
                                    try {
                                        t->set_string_unique(col_ndx, row_ndx, null{});
                                    }
                                    catch (const LogicError& le) {
                                        if (le.kind() != LogicError::illegal_combination) {
                                            throw;
                                        }
                                    }
                                }
                                else {
                                    std::string str = create_string(get_next(s));
                                    if (log) {
                                        *log << "try { g.get_table(" << table_ndx << ")->set_string_unique("
                                             << col_ndx << ", " << row_ndx << ", \"" << str
                                             << "\"); } catch (const LogicError& le) { CHECK(le.kind() == "
                                                "LogicError::illegal_combination); }\n";
                                    }
                                    try {
                                        t->set_string_unique(col_ndx, row_ndx, str);
                                    }
                                    catch (const LogicError& le) {
                                        if (le.kind() != LogicError::illegal_combination) {
                                            throw;
                                        }
                                    }
                                }
                                break;
                            }
                            default:
                                continue;
                        }

                        set_unique_called = true;
                        break;
                    }
                    
                    if (set_unique_called) {
                        break;
                    }
                }

=======
            else if (instr == IS_NULL && g_r.size() > 0) {
                size_t table_ndx = get_next(s) % g_r.size();
                TableRef t = g_r.get_table(table_ndx);
                if (t->get_column_count() > 0 && t->size() > 0) {
                    size_t col_ndx = get_int32(s) % t->get_column_count();
                    size_t row_ndx = get_int32(s) % t->size();
                    if (log) {
                        *log << "g_r.get_table(" << table_ndx << ")->is_null(" << col_ndx << ", " << row_ndx
                             << ");\n";
                    }
                    bool res = t->is_null(col_ndx, row_ndx);
                    static_cast<void>(res);
                }
>>>>>>> e9511d63
            }
        }
    }
    catch (const EndOfFile&) {
    }
}


void usage(const char* argv[])
{
    fprintf(stderr, "Usage: %s FILE [--log] [--name NAME]\n"
                    "Where FILE is a instruction file that will be replayed.\n"
                    "Pass --log to have code printed to stdout producing the same instructions.\n"
                    "Pass --name NAME with distinct values when running on multiple threads,\n"
                    "                 to make sure the test don't use the same Realm file\n",
            argv[0]);
    exit(1);
}


int run_fuzzy(int argc, const char* argv[])
{
    util::Optional<std::ostream&> log;
    std::string name = "fuzz-test";

    size_t file_arg = size_t(-1);
    for (size_t i = 1; i < size_t(argc); ++i) {
        std::string arg = argv[i];
        if (arg == "--log") {
            log = util::some<std::ostream&>(std::cout);
        }
        else if (arg == "--name") {
            name = argv[++i];
        }
        else {
            file_arg = i;
        }
    }

    if (file_arg == size_t(-1)) {
        usage(argv);
    }

    std::ifstream in(argv[file_arg], std::ios::in | std::ios::binary);
    if (!in.is_open()) {
        std::cerr << "Could not open file for reading: " << argv[file_arg] << "\n";
        exit(1);
    }

    disable_sync_to_disk();
    realm::test_util::SharedGroupTestPathGuard path(name + ".realm");

    std::string contents((std::istreambuf_iterator<char>(in)), (std::istreambuf_iterator<char>()));
    parse_and_apply_instructions(contents, path, log);

    return 0;
}<|MERGE_RESOLUTION|>--- conflicted
+++ resolved
@@ -86,11 +86,8 @@
     COMPACT,
     SWAP_ROWS,
     MOVE_COLUMN,
-<<<<<<< HEAD
     SET_UNIQUE,
-=======
     IS_NULL,
->>>>>>> e9511d63
 
     COUNT
 };
@@ -697,7 +694,6 @@
                 sg_r.begin_read();
                 REALM_DO_IF_VERIFY(log, g_r.verify());
             }
-<<<<<<< HEAD
             else if (instr == SET_UNIQUE && g.size() > 0) {
                 // Setting a unique value has a lot of prerequisites, so instead of randomly trying to find a
                 // suitable table and column we search for it. TODO: consider shuffling the search order
@@ -822,7 +818,7 @@
                     }
                 }
 
-=======
+            }
             else if (instr == IS_NULL && g_r.size() > 0) {
                 size_t table_ndx = get_next(s) % g_r.size();
                 TableRef t = g_r.get_table(table_ndx);
@@ -836,7 +832,6 @@
                     bool res = t->is_null(col_ndx, row_ndx);
                     static_cast<void>(res);
                 }
->>>>>>> e9511d63
             }
         }
     }
