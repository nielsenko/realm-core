#include "tightdb.h"
#include <UnitTest++.h>
#include "Group.h"

TDB_TABLE_2(TupleTableType,
	Int, first,
	String, second)

TDB_TABLE_2(BoolTupleTable,
	Int, first,
	Bool, second)



TEST(TestQueryDelete) {
	TupleTableType ttt;

	ttt.Add(1, "X");
	ttt.Add(2, "a");
	ttt.Add(3, "X");
	ttt.Add(4, "a");
	ttt.Add(5, "X");
	ttt.Add(6, "X");

	Query q = ttt.GetQuery().second.Equal("X");
	size_t r = q.Delete(ttt);

	CHECK_EQUAL(4, r);
	CHECK_EQUAL(2, ttt.GetSize());
	CHECK_EQUAL(2, ttt[0].first);
	CHECK_EQUAL(4, ttt[1].first);
}



TEST(TestQuerySimple) {
	TupleTableType ttt;

	ttt.Add(1, "a");
	ttt.Add(2, "a");
	ttt.Add(3, "X");

	Query q1 = ttt.GetQuery().first.Equal(2);

	TableView tv1 = q1.FindAll(ttt);
	CHECK_EQUAL(1, tv1.GetSize());
	CHECK_EQUAL(1, tv1.GetRef(0));
}


TEST(TestQuerySubtable) {

	Group group;
	TopLevelTable& table = group.GetTable("test");

	// Create specification with sub-table
	Spec s = table.GetSpec();
	s.AddColumn(COLUMN_TYPE_INT,    "first");
	s.AddColumn(COLUMN_TYPE_STRING, "second");
	Spec sub = s.AddColumnTable(    "third");
		sub.AddColumn(COLUMN_TYPE_INT,    "sub_first");
		sub.AddColumn(COLUMN_TYPE_STRING, "sub_second");
	table.UpdateFromSpec(s.GetRef());

	CHECK_EQUAL(3, table.GetColumnCount());

	// Main table
	table.InsertInt(0, 0, 111);
	table.InsertString(1, 0, "this");
	table.InsertTable(2, 0);
	table.InsertDone();

	table.InsertInt(0, 1, 222);
	table.InsertString(1, 1, "is");
	table.InsertTable(2, 1);
	table.InsertDone();

	table.InsertInt(0, 2, 333);
	table.InsertString(1, 2, "a test");
	table.InsertTable(2, 2);
	table.InsertDone();

	table.InsertInt(0, 3, 444);
	table.InsertString(1, 3, "of queries");
	table.InsertTable(2, 3);
	table.InsertDone();


	// Sub tables
	TableRef subtable = table.GetTable(2, 0);
	subtable->InsertInt(0, 0, 11);
	subtable->InsertString(1, 0, "a");
	subtable->InsertDone();

	subtable = table.GetTable(2, 1);
	subtable->InsertInt(0, 0, 22);
	subtable->InsertString(1, 0, "b");
	subtable->InsertDone();
	subtable->InsertInt(0, 1, 33);
	subtable->InsertString(1, 1, "c");
	subtable->InsertDone();

	subtable = table.GetTable(2, 2);
	subtable->InsertInt(0, 0, 44);
	subtable->InsertString(1, 0, "d");
	subtable->InsertDone();

	subtable = table.GetTable(2, 3);
	subtable->InsertInt(0, 0, 55);
	subtable->InsertString(1, 0, "e");
	subtable->InsertDone();


	Query *q1 = new Query;
	q1->Greater(0, 200);
	q1->Subtable(2);
	q1->Less(0, 50);
	q1->Parent();
	TableView t1 = q1->FindAll(table, 0, (size_t)-1);
	CHECK_EQUAL(2, t1.GetSize());
	CHECK_EQUAL(1, t1.GetRef(0));
	CHECK_EQUAL(2, t1.GetRef(1));
	delete q1;


	Query *q2 = new Query;
	q2->Subtable(2);
	q2->Greater(0, 50);
	q2->Or();
	q2->Less(0, 20);
	q2->Parent();
	TableView t2 = q2->FindAll(table, 0, (size_t)-1);
	CHECK_EQUAL(2, t2.GetSize());
	CHECK_EQUAL(0, t2.GetRef(0));
	CHECK_EQUAL(3, t2.GetRef(1));
	delete q2;


	Query *q3 = new Query;
	q3->Subtable(2);
	q3->Greater(0, 50);
	q3->Or();
	q3->Less(0, 20);
	q3->Parent();
	q3->Less(0, 300);
	TableView t3 = q3->FindAll(table, 0, (size_t)-1);
	CHECK_EQUAL(1, t3.GetSize());
	CHECK_EQUAL(0, t3.GetRef(0));
	delete q3;


	Query *q4 = new Query;
	q4->Equal(0, (int64_t)333);
	q4->Or();
	q4->Subtable(2);
	q4->Greater(0, 50);
	q4->Or();
	q4->Less(0, 20);
	q4->Parent();
	TableView t4 = q4->FindAll(table, 0, (size_t)-1);
	delete q4;


	CHECK_EQUAL(3, t4.GetSize());
	CHECK_EQUAL(0, t4.GetRef(0));
	CHECK_EQUAL(2, t4.GetRef(1));
	CHECK_EQUAL(3, t4.GetRef(2));

}




TEST(TestQuerySort1) {
	TupleTableType ttt;

	ttt.Add(1, "a"); // 0
	ttt.Add(2, "a"); // 1
	ttt.Add(3, "X"); // 2
	ttt.Add(1, "a"); // 3
	ttt.Add(2, "a"); // 4
	ttt.Add(3, "X"); // 5
	ttt.Add(9, "a"); // 6
	ttt.Add(8, "a"); // 7
	ttt.Add(7, "X"); // 8

	// tv.GetRef()	= 0, 2, 3, 5, 6, 7, 8
	// Vals			= 1, 3, 1, 3, 9, 8, 7
	// result		= 3, 0, 5, 2, 8, 7, 6

	Query q = ttt.GetQuery().first.NotEqual(2);
	TableView tv = q.FindAll(ttt);
	tv.Sort(0);

	CHECK(tv.GetSize() == 7);
	CHECK(tv.Get(0, 0) == 1);
	CHECK(tv.Get(0, 1) == 1);
	CHECK(tv.Get(0, 2) == 3);
	CHECK(tv.Get(0, 3) == 3);
	CHECK(tv.Get(0, 4) == 7);
	CHECK(tv.Get(0, 5) == 8);
	CHECK(tv.Get(0, 6) == 9);
}



TEST(TestQuerySort_QuickSort) {
	// Triggers QuickSort because range > len
	TupleTableType ttt;

	for(size_t t = 0; t < 1000; t++)
		ttt.Add(rand() % 1100, "a"); // 0

	Query q = ttt.GetQuery();
	TableView tv = q.FindAll(ttt);
	tv.Sort(0);

	CHECK(tv.GetSize() == 1000);
	for(size_t t = 1; t < tv.GetSize(); t++) {
		CHECK(tv.Get(0, t - 1) <= tv.Get(0, t - 1));
	}
}

TEST(TestQuerySort_CountSort) {
	// Triggers CountSort because range <= len
	TupleTableType ttt;

	for(size_t t = 0; t < 1000; t++)
		ttt.Add(rand() % 900, "a"); // 0

	Query q = ttt.GetQuery();
	TableView tv = q.FindAll(ttt);
	tv.Sort(0);

	CHECK(tv.GetSize() == 1000);
	for(size_t t = 1; t < tv.GetSize(); t++) {
		CHECK(tv.Get(0, t - 1) <= tv.Get(0, t - 1));
	}
}


TEST(TestQuerySort_Descending) {
	TupleTableType ttt;

	for(size_t t = 0; t < 1000; t++)
		ttt.Add(rand() % 1100, "a"); // 0

	Query q = ttt.GetQuery();
	TableView tv = q.FindAll(ttt);
	tv.Sort(0, false);

	CHECK(tv.GetSize() == 1000);
	for(size_t t = 1; t < tv.GetSize(); t++) {
		CHECK(tv.Get(0, t - 1) >= tv.Get(0, t - 1));
	}
}


TEST(TestQuerySort_Dates) {
	Table table;
	table.RegisterColumn(COLUMN_TYPE_DATE, "first");

	table.InsertDate(0, 0, 1000);
	table.InsertDone();
	table.InsertDate(0, 1, 3000);
	table.InsertDone();
	table.InsertDate(0, 2, 2000);
	table.InsertDone();

	Query *q = new Query();
	TableView tv = q->FindAll(table);
	delete q;
	CHECK(tv.GetSize() == 3);
	CHECK(tv.GetRef(0) == 0);
	CHECK(tv.GetRef(1) == 1);
	CHECK(tv.GetRef(2) == 2);

  	tv.Sort(0);

	CHECK(tv.GetSize() == 3);
	CHECK(tv.GetDate(0, 0) == 1000);
	CHECK(tv.GetDate(0, 1) == 2000);
	CHECK(tv.GetDate(0, 2) == 3000);
}


TEST(TestQuerySort_Bools) {
	Table table;
	table.RegisterColumn(COLUMN_TYPE_BOOL, "first");

	table.InsertBool(0, 0, true);
	table.InsertDone();
	table.InsertBool(0, 0, false);
	table.InsertDone();
	table.InsertBool(0, 0, true);
	table.InsertDone();

	Query *q = new Query();
	TableView tv = q->FindAll(table);
	delete q;
  	tv.Sort(0);

	CHECK(tv.GetSize() == 3);
	CHECK(tv.GetBool(0, 0) == false);
	CHECK(tv.GetBool(0, 1) == true);
	CHECK(tv.GetBool(0, 2) == true);
}


<<<<<<< HEAD
=======
TEST(TestQuerySubtable2) {

	Group group;
	TopLevelTable& table = group.GetTable("test");

	// Create specification with sub-table
	Spec s = table.GetSpec();
	s.AddColumn(COLUMN_TYPE_INT,    "first");
	s.AddColumn(COLUMN_TYPE_STRING, "second");
	Spec sub = s.AddColumnTable(    "third");
		sub.AddColumn(COLUMN_TYPE_INT,    "sub_first");
		sub.AddColumn(COLUMN_TYPE_STRING, "sub_second");
	table.UpdateFromSpec(s.GetRef());

	CHECK_EQUAL(3, table.GetColumnCount());

	// Main table
	table.InsertInt(0, 0, 111);
	table.InsertString(1, 0, "this");
	table.InsertTable(2, 0);
	table.InsertDone();

	table.InsertInt(0, 1, 222);
	table.InsertString(1, 1, "is");
	table.InsertTable(2, 1);
	table.InsertDone();

	table.InsertInt(0, 2, 333);
	table.InsertString(1, 2, "a test");
	table.InsertTable(2, 2);
	table.InsertDone();

	table.InsertInt(0, 3, 444);
	table.InsertString(1, 3, "of queries");
	table.InsertTable(2, 3);
	table.InsertDone();


	// Sub tables
	TableRef subtable = table.GetTable(2, 0);
	subtable->InsertInt(0, 0, 11);
	subtable->InsertString(1, 0, "a");
	subtable->InsertDone();

	subtable = table.GetTable(2, 1);
	subtable->InsertInt(0, 0, 22);
	subtable->InsertString(1, 0, "b");
	subtable->InsertDone();
	subtable->InsertInt(0, 1, 33);
	subtable->InsertString(1, 1, "c");
	subtable->InsertDone();

	subtable = table.GetTable(2, 2);
	subtable->InsertInt(0, 0, 44);
	subtable->InsertString(1, 0, "d");
	subtable->InsertDone();

	subtable = table.GetTable(2, 3);
	subtable->InsertInt(0, 0, 55);
	subtable->InsertString(1, 0, "e");
	subtable->InsertDone();


	Query *q1 = new Query;
	q1->Greater(0, 200);
	q1->Subtable(2);
	q1->Less(0, 50);
	q1->Parent();
	TableView t1 = q1->FindAll(table, 0, (size_t)-1);
	CHECK_EQUAL(2, t1.GetSize());
	CHECK_EQUAL(1, t1.GetRef(0));
	CHECK_EQUAL(2, t1.GetRef(1));
	delete q1;


	Query *q2 = new Query;
	q2->Subtable(2);
	q2->Greater(0, 50);
	q2->Or();
	q2->Less(0, 20);
	q2->Parent();
	TableView t2 = q2->FindAll(table, 0, (size_t)-1);
	CHECK_EQUAL(2, t2.GetSize());
	CHECK_EQUAL(0, t2.GetRef(0));
	CHECK_EQUAL(3, t2.GetRef(1));
	delete q2;


	Query *q3 = new Query;
	q3->Subtable(2);
	q3->Greater(0, 50);
	q3->Or();
	q3->Less(0, 20);
	q3->Parent();
	q3->Less(0, 300);
	TableView t3 = q3->FindAll(table, 0, (size_t)-1);
	CHECK_EQUAL(1, t3.GetSize());
	CHECK_EQUAL(0, t3.GetRef(0));
	delete q3;


	Query *q4 = new Query;
	q4->Equal(0, (int64_t)333);
	q4->Or();
	q4->Subtable(2);
	q4->Greater(0, 50);
	q4->Or();
	q4->Less(0, 20);
	q4->Parent();
	TableView t4 = q4->FindAll(table, 0, (size_t)-1);
	delete q4;

	CHECK_EQUAL(3, t4.GetSize());
	CHECK_EQUAL(0, t4.GetRef(0));
	CHECK_EQUAL(2, t4.GetRef(1));
	CHECK_EQUAL(3, t4.GetRef(2));

}



TEST(TestQuerySimple) {
	TupleTableType ttt;

	ttt.Add(1, "a");
	ttt.Add(2, "a");
	ttt.Add(3, "X");

	Query q1 = ttt.GetQuery().first.Equal(2);

	TableView tv1 = q1.FindAll(ttt);
	CHECK_EQUAL(1, tv1.GetSize());
	CHECK_EQUAL(1, tv1.GetRef(0));
}
>>>>>>> 34ea5655

TEST(TestQueryThreads) {
	TupleTableType ttt;

	// Spread query search hits in an odd way to test more edge cases
	// (thread job size is THREAD_CHUNK_SIZE = 10)
	for(int i = 0; i < 100; i++) {
		for(int j = 0; j < 10; j++) {
			ttt.Add(5, "a");
			ttt.Add(j, "b");
			ttt.Add(6, "c");
			ttt.Add(6, "a");
			ttt.Add(6, "b");
			ttt.Add(6, "c");
			ttt.Add(6, "a");
		}
	}
	Query q1 = ttt.GetQuery().first.Equal(2).second.Equal("b");

	// Note, set THREAD_CHUNK_SIZE to 1.000.000 or more for performance
	//q1.SetThreads(5);
	TableView tv = q1.FindAll(ttt);

	CHECK_EQUAL(100, tv.GetSize());
	for(int i = 0; i < 100; i++) {
		CHECK_EQUAL(i*7*10 + 14 + 1, tv.GetRef(i));
	}
}



TEST(TestQuerySimple2) {
	TupleTableType ttt;

	ttt.Add(1, "a");
	ttt.Add(2, "a");
	ttt.Add(3, "X");
	ttt.Add(1, "a");
	ttt.Add(2, "a");
	ttt.Add(3, "X");
	ttt.Add(1, "a");
	ttt.Add(2, "a");
	ttt.Add(3, "X");

	Query q1 = ttt.GetQuery().first.Equal(2);
	TableView tv1 = q1.FindAll(ttt);
	CHECK_EQUAL(3, tv1.GetSize());
	CHECK_EQUAL(1, tv1.GetRef(0));
	CHECK_EQUAL(4, tv1.GetRef(1));
	CHECK_EQUAL(7, tv1.GetRef(2));
}


TEST(TestQueryLimit) {
	TupleTableType ttt;
	
	ttt.Add(1, "a");
	ttt.Add(2, "a"); //
	ttt.Add(3, "X");
	ttt.Add(1, "a");
	ttt.Add(2, "a"); //
	ttt.Add(3, "X");
	ttt.Add(1, "a");
	ttt.Add(2, "a"); //
	ttt.Add(3, "X");
	ttt.Add(1, "a");
	ttt.Add(2, "a"); //
	ttt.Add(3, "X");
	ttt.Add(1, "a");
	ttt.Add(2, "a"); //
	ttt.Add(3, "X");
	
	Query q1 = ttt.GetQuery().first.Equal(2);
	
	TableView tv1 = q1.FindAll(ttt, 0, (size_t)-1, 2);
	CHECK_EQUAL(2, tv1.GetSize());
	CHECK_EQUAL(1, tv1.GetRef(0));
	CHECK_EQUAL(4, tv1.GetRef(1));

	TableView tv2 = q1.FindAll(ttt, tv1.GetRef(tv1.GetSize() - 1) + 1, (size_t)-1, 2);
	CHECK_EQUAL(2, tv2.GetSize());
	CHECK_EQUAL(7, tv2.GetRef(0));
	CHECK_EQUAL(10, tv2.GetRef(1));
	
	TableView tv3 = q1.FindAll(ttt, tv2.GetRef(tv2.GetSize() - 1) + 1, (size_t)-1, 2);
	CHECK_EQUAL(1, tv3.GetSize());
	CHECK_EQUAL(13, tv3.GetRef(0));
}


TEST(TestQueryFindAll1) {
	TupleTableType ttt;

	ttt.Add(1, "a");
	ttt.Add(2, "a");
	ttt.Add(3, "X");
	ttt.Add(4, "a");
	ttt.Add(5, "a");
	ttt.Add(6, "X");
	ttt.Add(7, "X");

	Query q1 = ttt.GetQuery().second.Equal("a").first.Greater(2).first.NotEqual(4);
	TableView tv1 = q1.FindAll(ttt);
	CHECK_EQUAL(4, tv1.GetRef(0));

	Query q2 = ttt.GetQuery().second.Equal("X").first.Greater(4);
	TableView tv2 = q2.FindAll(ttt);
	CHECK_EQUAL(5, tv2.GetRef(0));
	CHECK_EQUAL(6, tv2.GetRef(1));

}

TEST(TestQueryFindAll2) {
	TupleTableType ttt;

	ttt.Add(1, "a");
	ttt.Add(2, "a");
	ttt.Add(3, "X");
	ttt.Add(4, "a");
	ttt.Add(5, "a");
	ttt.Add(11, "X");
	ttt.Add(0, "X");

	Query q2 = ttt.GetQuery().second.NotEqual("a").first.Less(3);
	TableView tv2 = q2.FindAll(ttt);
	CHECK_EQUAL(6, tv2.GetRef(0));
}

TEST(TestQueryFindAllBetween) {
	TupleTableType ttt;

	ttt.Add(1, "a");
	ttt.Add(2, "a");
	ttt.Add(3, "X");
	ttt.Add(4, "a");
	ttt.Add(5, "a");
	ttt.Add(11, "X");
	ttt.Add(3, "X");

	Query q2 = ttt.GetQuery().first.Between(3, 5);
	TableView tv2 = q2.FindAll(ttt);
	CHECK_EQUAL(2, tv2.GetRef(0));
	CHECK_EQUAL(3, tv2.GetRef(1));
	CHECK_EQUAL(4, tv2.GetRef(2));
	CHECK_EQUAL(6, tv2.GetRef(3));
}


TEST(TestQueryFindAll_Range) {
	TupleTableType ttt;

	ttt.Add(5, "a");
	ttt.Add(5, "a");
	ttt.Add(5, "a"); 

	Query q1 = ttt.GetQuery().second.Equal("a").first.Greater(2).first.NotEqual(4);
	TableView tv1 = q1.FindAll(ttt, 1, 2);
	CHECK_EQUAL(1, tv1.GetRef(0));
}


TEST(TestQueryFindAll_Or) {
	TupleTableType ttt;

	ttt.Add(1, "a");
	ttt.Add(2, "a");
	ttt.Add(3, "X");
	ttt.Add(4, "a"); 
	ttt.Add(5, "a");
	ttt.Add(6, "a");
	ttt.Add(7, "X");

	// first == 5 || second == X
	Query q1 = ttt.GetQuery().first.Equal(5).Or().second.Equal("X");
	TableView tv1 = q1.FindAll(ttt);
	CHECK_EQUAL(3, tv1.GetSize());
	CHECK_EQUAL(2, tv1.GetRef(0));
	CHECK_EQUAL(4, tv1.GetRef(1));
	CHECK_EQUAL(6, tv1.GetRef(2));
}


TEST(TestQueryFindAll_Parans1) {
	TupleTableType ttt;

	ttt.Add(1, "a");
	ttt.Add(2, "a");
	ttt.Add(3, "X");
	ttt.Add(3, "X"); 
	ttt.Add(4, "a");
	ttt.Add(5, "a");
	ttt.Add(11, "X");

	// first > 3 && (second == X)
	Query q1 = ttt.GetQuery().first.Greater(3).LeftParan().second.Equal("X").RightParan();
	TableView tv1 = q1.FindAll(ttt);
	CHECK_EQUAL(1, tv1.GetSize());
	CHECK_EQUAL(6, tv1.GetRef(0));
}


TEST(TestQueryFindAll_OrParan) {
	TupleTableType ttt;

	ttt.Add(1, "a");
	ttt.Add(2, "a");
	ttt.Add(3, "X");
	ttt.Add(4, "a"); 
	ttt.Add(5, "a");
	ttt.Add(6, "a");
	ttt.Add(7, "X");
	ttt.Add(2, "X");

	// (first == 5 || second == X && first > 2)
	Query q1 = ttt.GetQuery().LeftParan().first.Equal(5).Or().second.Equal("X").first.Greater(2).RightParan();
	TableView tv1 = q1.FindAll(ttt);
	CHECK_EQUAL(3, tv1.GetSize());
	CHECK_EQUAL(2, tv1.GetRef(0));
	CHECK_EQUAL(4, tv1.GetRef(1));
	CHECK_EQUAL(6, tv1.GetRef(2));
}


TEST(TestQueryFindAll_OrNested0) {
	TupleTableType ttt;

	ttt.Add(1, "a");
	ttt.Add(2, "a");
	ttt.Add(3, "X");
	ttt.Add(3, "X"); 
	ttt.Add(4, "a");
	ttt.Add(5, "a");
	ttt.Add(11, "X");
	ttt.Add(8, "Y");
	
	// first > 3 && (first == 5 || second == X)
	Query q1 = ttt.GetQuery().first.Greater(3).LeftParan().first.Equal(5).Or().second.Equal("X").RightParan();
	TableView tv1 = q1.FindAll(ttt);
	CHECK_EQUAL(2, tv1.GetSize());
	CHECK_EQUAL(5, tv1.GetRef(0));
	CHECK_EQUAL(6, tv1.GetRef(1));
}

TEST(TestQueryFindAll_OrNested) {
	TupleTableType ttt;

	ttt.Add(1, "a");
	ttt.Add(2, "a");
	ttt.Add(3, "X");
	ttt.Add(3, "X"); 
	ttt.Add(4, "a");
	ttt.Add(5, "a");
	ttt.Add(11, "X");
	ttt.Add(8, "Y");
	
	// first > 3 && (first == 5 || (second == X || second == Y))
	Query q1 = ttt.GetQuery().first.Greater(3).LeftParan().first.Equal(5).Or().LeftParan().second.Equal("X").Or().second.Equal("Y").RightParan().RightParan();
	TableView tv1 = q1.FindAll(ttt);
	CHECK_EQUAL(5, tv1.GetRef(0));
	CHECK_EQUAL(6, tv1.GetRef(1));
	CHECK_EQUAL(7, tv1.GetRef(2));
}

TEST(TestQueryFindAll_OrPHP) {
	TupleTableType ttt;

	ttt.Add(1, "Joe");
	ttt.Add(2, "Sara");
	ttt.Add(3, "Jim");

	// (second == Jim || second == Joe) && first = 1
	Query q1 = ttt.GetQuery().LeftParan().second.Equal("Jim").Or().second.Equal("Joe").RightParan().first.Equal(1);
	TableView tv1 = q1.FindAll(ttt);
	CHECK_EQUAL(0, tv1.GetRef(0));
}



TEST(TestQueryFindAll_Parans2) {
	TupleTableType ttt;

	ttt.Add(1, "a");
	ttt.Add(2, "a");
	ttt.Add(3, "X");
	ttt.Add(3, "X"); 
	ttt.Add(4, "a");
	ttt.Add(5, "a");
	ttt.Add(11, "X");

	// ()((first > 3()) && (()))
	Query q1 = ttt.GetQuery().LeftParan().RightParan().LeftParan().LeftParan().first.Greater(3).LeftParan().RightParan().RightParan().LeftParan().LeftParan().RightParan().RightParan().RightParan();
	TableView tv1 = q1.FindAll(ttt);
	CHECK_EQUAL(3, tv1.GetSize());
	CHECK_EQUAL(4, tv1.GetRef(0));
	CHECK_EQUAL(5, tv1.GetRef(1));
	CHECK_EQUAL(6, tv1.GetRef(2));
}

TEST(TestQueryFindAll_Parans4) {
	TupleTableType ttt;

	ttt.Add(1, "a");
	ttt.Add(2, "a");
	ttt.Add(3, "X");
	ttt.Add(3, "X"); 
	ttt.Add(4, "a");
	ttt.Add(5, "a");
	ttt.Add(11, "X");

	// ()
	Query q1 = ttt.GetQuery().LeftParan().RightParan();
	TableView tv1 = q1.FindAll(ttt);
	CHECK_EQUAL(7, tv1.GetSize());
}


TEST(TestQueryFindAll_Bool) {
	BoolTupleTable btt;

	btt.Add(1, true);
	btt.Add(2, false);
	btt.Add(3, true);
	btt.Add(3, false); 
	
	Query q1 = btt.GetQuery().second.Equal(true);
	TableView tv1 = q1.FindAll(btt);
	CHECK_EQUAL(0, tv1.GetRef(0));
	CHECK_EQUAL(2, tv1.GetRef(1));

	Query q2 = btt.GetQuery().second.Equal(false);
	TableView tv2 = q2.FindAll(btt);
	CHECK_EQUAL(1, tv2.GetRef(0));
	CHECK_EQUAL(3, tv2.GetRef(1));
}

TEST(TestQueryFindAll_Begins) {
	TupleTableType ttt;

	ttt.Add(0, "fo");
	ttt.Add(0, "foo");
	ttt.Add(0, "foobar");

	Query q1 = ttt.GetQuery().second.BeginsWith("foo");
	TableView tv1 = q1.FindAll(ttt);
	CHECK_EQUAL(1, tv1.GetSize());
	CHECK_EQUAL(1, tv1.GetRef(0));
}

TEST(TestQueryFindAll_Ends) {
	TupleTableType ttt;

	ttt.Add(0, "barfo");
	ttt.Add(0, "barfoo");
	ttt.Add(0, "barfoobar");

	Query q1 = ttt.GetQuery().second.EndsWith("foo");
	TableView tv1 = q1.FindAll(ttt);
	CHECK_EQUAL(1, tv1.GetSize());
	CHECK_EQUAL(1, tv1.GetRef(0));
}


TEST(TestQueryFindAll_Contains) {
	TupleTableType ttt;

	ttt.Add(0, "foo");
	ttt.Add(0, "foobar");
	ttt.Add(0, "barfoo");
	ttt.Add(0, "barfoobaz");
	ttt.Add(0, "fo");
	ttt.Add(0, "fobar");
	ttt.Add(0, "barfo");

	Query q1 = ttt.GetQuery().second.Contains("foo");
	TableView tv1 = q1.FindAll(ttt);
	CHECK_EQUAL(4, tv1.GetSize());
	CHECK_EQUAL(0, tv1.GetRef(0));
	CHECK_EQUAL(1, tv1.GetRef(1));
	CHECK_EQUAL(2, tv1.GetRef(2));
	CHECK_EQUAL(3, tv1.GetRef(3));
}

TEST(TestQueryEnums) {
	TupleTableType table;

	for (size_t i = 0; i < 5; ++i) {
		table.Add(1, "abd");
		table.Add(2, "eftg");
		table.Add(5, "hijkl");
		table.Add(8, "mnopqr");
		table.Add(9, "stuvxyz");
	}

	table.Optimize();

	Query q1 = table.GetQuery().second.Equal("eftg");
	TableView tv1 = q1.FindAll(table);

	CHECK_EQUAL(5, tv1.GetSize());
	CHECK_EQUAL(1, tv1.GetRef(0));
	CHECK_EQUAL(6, tv1.GetRef(1));
	CHECK_EQUAL(11, tv1.GetRef(2));
	CHECK_EQUAL(16, tv1.GetRef(3));
	CHECK_EQUAL(21, tv1.GetRef(4));
}

#if (defined(_WIN32) || defined(__WIN32__) || defined(_WIN64))

#define uY  "\x0CE\x0AB"              // greek capital letter upsilon with dialytika (U+03AB)
#define uYd "\x0CE\x0A5\x0CC\x088"    // decomposed form (Y followed by two dots)
#define uy  "\x0CF\x08B"              // greek small letter upsilon with dialytika (U+03AB)
#define uyd "\x0cf\x085\x0CC\x088"    // decomposed form (Y followed by two dots)

TEST(TestQueryCaseSensitivity) {
	TupleTableType ttt;

	ttt.Add(1, "BLAAbaergroed");

	Query q1 = ttt.GetQuery().second.Equal("blaabaerGROED", false);
	TableView tv1 = q1.FindAll(ttt);
	CHECK_EQUAL(1, tv1.GetSize());
	CHECK_EQUAL(0, tv1.GetRef(0));
}

TEST(TestQueryUnicode2) {
	TupleTableType ttt;

	ttt.Add(1, uY);
	ttt.Add(1, uYd); 
	ttt.Add(1, uy); 
	ttt.Add(1, uyd);

	Query q1 = ttt.GetQuery().second.Equal(uY, false);
	TableView tv1 = q1.FindAll(ttt);
	CHECK_EQUAL(2, tv1.GetSize());
	CHECK_EQUAL(0, tv1.GetRef(0));
	CHECK_EQUAL(2, tv1.GetRef(1));

	Query q2 = ttt.GetQuery().second.Equal(uYd, false);
	TableView tv2 = q2.FindAll(ttt);
	CHECK_EQUAL(2, tv2.GetSize());
	CHECK_EQUAL(1, tv2.GetRef(0));
	CHECK_EQUAL(3, tv2.GetRef(1));

	Query q3 = ttt.GetQuery().second.Equal(uYd, true);
	TableView tv3 = q3.FindAll(ttt);
	CHECK_EQUAL(1, tv3.GetSize());
	CHECK_EQUAL(1, tv3.GetRef(0));
}

#define uA  "\x0c3\x085"         // danish capital A with ring above (as in BLAABAERGROED)
#define uAd "\x041\x0cc\x08a"    // decomposed form (A (41) followed by ring)
#define ua  "\x0c3\x0a5"         // danish lower case a with ring above (as in blaabaergroed)
#define uad "\x061\x0cc\x08a"    // decomposed form (a (41) followed by ring)

TEST(TestQueryUnicode3) {
	TupleTableType ttt;

	ttt.Add(1, uA);
	ttt.Add(1, uAd); 
	ttt.Add(1, ua);
	ttt.Add(1, uad);

	Query q1 = ttt.GetQuery().second.Equal(uA, false);
	TableView tv1 = q1.FindAll(ttt);
	CHECK_EQUAL(2, tv1.GetSize());
	CHECK_EQUAL(0, tv1.GetRef(0));
	CHECK_EQUAL(2, tv1.GetRef(1));

	Query q2 = ttt.GetQuery().second.Equal(ua, false);
	TableView tv2 = q2.FindAll(ttt);
	CHECK_EQUAL(2, tv2.GetSize());
	CHECK_EQUAL(0, tv2.GetRef(0));
	CHECK_EQUAL(2, tv2.GetRef(1));


	Query q3 = ttt.GetQuery().second.Equal(uad, false);
	TableView tv3 = q3.FindAll(ttt);
	CHECK_EQUAL(2, tv3.GetSize());
	CHECK_EQUAL(1, tv3.GetRef(0));
	CHECK_EQUAL(3, tv3.GetRef(1));

	Query q4 = ttt.GetQuery().second.Equal(uad, true);
	TableView tv4 = q4.FindAll(ttt);
	CHECK_EQUAL(1, tv4.GetSize());
	CHECK_EQUAL(3, tv4.GetRef(0));
}


TEST(TestQueryFindAll_BeginsUNICODE) {
	TupleTableType ttt;

	ttt.Add(0, uad "fo");
	ttt.Add(0, uad "foo");
	ttt.Add(0, uad "foobar");

	Query q1 = ttt.GetQuery().second.BeginsWith(uad "foo");
	TableView tv1 = q1.FindAll(ttt);
	CHECK_EQUAL(1, tv1.GetSize());
	CHECK_EQUAL(1, tv1.GetRef(0));
}


TEST(TestQueryFindAll_EndsUNICODE) {
	TupleTableType ttt;

	ttt.Add(0, "barfo");
	ttt.Add(0, "barfoo" uad);
	ttt.Add(0, "barfoobar");

	Query q1 = ttt.GetQuery().second.EndsWith("foo" uad);
	TableView tv1 = q1.FindAll(ttt);
	CHECK_EQUAL(1, tv1.GetSize());
	CHECK_EQUAL(1, tv1.GetRef(0));

	Query q2 = ttt.GetQuery().second.EndsWith("foo" uAd, false);
	TableView tv2 = q2.FindAll(ttt);
	CHECK_EQUAL(1, tv2.GetSize());
	CHECK_EQUAL(1, tv2.GetRef(0));
}


TEST(TestQueryFindAll_ContainsUNICODE) {
	TupleTableType ttt;

	ttt.Add(0, uad "foo");
	ttt.Add(0, uad "foobar");
	ttt.Add(0, "bar" uad "foo");
	ttt.Add(0, uad "bar" uad "foobaz");
	ttt.Add(0, uad "fo");
	ttt.Add(0, uad "fobar");
	ttt.Add(0, uad "barfo");

	Query q1 = ttt.GetQuery().second.Contains(uad "foo");
	TableView tv1 = q1.FindAll(ttt);
	CHECK_EQUAL(4, tv1.GetSize());
	CHECK_EQUAL(0, tv1.GetRef(0));
	CHECK_EQUAL(1, tv1.GetRef(1));
	CHECK_EQUAL(2, tv1.GetRef(2));
	CHECK_EQUAL(3, tv1.GetRef(3));

	Query q2 = ttt.GetQuery().second.Contains(uAd "foo", false);
	TableView tv2 = q1.FindAll(ttt);
	CHECK_EQUAL(4, tv2.GetSize());
	CHECK_EQUAL(0, tv2.GetRef(0));
	CHECK_EQUAL(1, tv2.GetRef(1));
	CHECK_EQUAL(2, tv2.GetRef(2));
	CHECK_EQUAL(3, tv2.GetRef(3));
}

#endif

TEST(TestQuerySyntaxCheck) {
	TupleTableType ttt;
	std::string s;

	ttt.Add(1, "a");
	ttt.Add(2, "a");
	ttt.Add(3, "X");

	Query q1 = ttt.GetQuery().first.Equal(2).RightParan();
	s = q1.Verify();
	CHECK(s != "");

	Query q2 = ttt.GetQuery().LeftParan().LeftParan().first.Equal(2).RightParan();
	s = q2.Verify();
	CHECK(s != "");

	Query q3 = ttt.GetQuery().first.Equal(2).Or();
	s = q3.Verify();
	CHECK(s != "");

	Query q4 = ttt.GetQuery().Or().first.Equal(2);
	s = q4.Verify();
	CHECK(s != "");

	Query q5 = ttt.GetQuery().first.Equal(2);
	s = q5.Verify();
	CHECK(s == "");

	Query q6 = ttt.GetQuery().LeftParan().first.Equal(2);
	s = q6.Verify();
	CHECK(s != "");

	Query q7 = ttt.GetQuery().second.Equal("\xa0", false);
	s = q7.Verify();
	CHECK(s != "");
}
<|MERGE_RESOLUTION|>--- conflicted
+++ resolved
@@ -307,143 +307,6 @@
 }
 
 
-<<<<<<< HEAD
-=======
-TEST(TestQuerySubtable2) {
-
-	Group group;
-	TopLevelTable& table = group.GetTable("test");
-
-	// Create specification with sub-table
-	Spec s = table.GetSpec();
-	s.AddColumn(COLUMN_TYPE_INT,    "first");
-	s.AddColumn(COLUMN_TYPE_STRING, "second");
-	Spec sub = s.AddColumnTable(    "third");
-		sub.AddColumn(COLUMN_TYPE_INT,    "sub_first");
-		sub.AddColumn(COLUMN_TYPE_STRING, "sub_second");
-	table.UpdateFromSpec(s.GetRef());
-
-	CHECK_EQUAL(3, table.GetColumnCount());
-
-	// Main table
-	table.InsertInt(0, 0, 111);
-	table.InsertString(1, 0, "this");
-	table.InsertTable(2, 0);
-	table.InsertDone();
-
-	table.InsertInt(0, 1, 222);
-	table.InsertString(1, 1, "is");
-	table.InsertTable(2, 1);
-	table.InsertDone();
-
-	table.InsertInt(0, 2, 333);
-	table.InsertString(1, 2, "a test");
-	table.InsertTable(2, 2);
-	table.InsertDone();
-
-	table.InsertInt(0, 3, 444);
-	table.InsertString(1, 3, "of queries");
-	table.InsertTable(2, 3);
-	table.InsertDone();
-
-
-	// Sub tables
-	TableRef subtable = table.GetTable(2, 0);
-	subtable->InsertInt(0, 0, 11);
-	subtable->InsertString(1, 0, "a");
-	subtable->InsertDone();
-
-	subtable = table.GetTable(2, 1);
-	subtable->InsertInt(0, 0, 22);
-	subtable->InsertString(1, 0, "b");
-	subtable->InsertDone();
-	subtable->InsertInt(0, 1, 33);
-	subtable->InsertString(1, 1, "c");
-	subtable->InsertDone();
-
-	subtable = table.GetTable(2, 2);
-	subtable->InsertInt(0, 0, 44);
-	subtable->InsertString(1, 0, "d");
-	subtable->InsertDone();
-
-	subtable = table.GetTable(2, 3);
-	subtable->InsertInt(0, 0, 55);
-	subtable->InsertString(1, 0, "e");
-	subtable->InsertDone();
-
-
-	Query *q1 = new Query;
-	q1->Greater(0, 200);
-	q1->Subtable(2);
-	q1->Less(0, 50);
-	q1->Parent();
-	TableView t1 = q1->FindAll(table, 0, (size_t)-1);
-	CHECK_EQUAL(2, t1.GetSize());
-	CHECK_EQUAL(1, t1.GetRef(0));
-	CHECK_EQUAL(2, t1.GetRef(1));
-	delete q1;
-
-
-	Query *q2 = new Query;
-	q2->Subtable(2);
-	q2->Greater(0, 50);
-	q2->Or();
-	q2->Less(0, 20);
-	q2->Parent();
-	TableView t2 = q2->FindAll(table, 0, (size_t)-1);
-	CHECK_EQUAL(2, t2.GetSize());
-	CHECK_EQUAL(0, t2.GetRef(0));
-	CHECK_EQUAL(3, t2.GetRef(1));
-	delete q2;
-
-
-	Query *q3 = new Query;
-	q3->Subtable(2);
-	q3->Greater(0, 50);
-	q3->Or();
-	q3->Less(0, 20);
-	q3->Parent();
-	q3->Less(0, 300);
-	TableView t3 = q3->FindAll(table, 0, (size_t)-1);
-	CHECK_EQUAL(1, t3.GetSize());
-	CHECK_EQUAL(0, t3.GetRef(0));
-	delete q3;
-
-
-	Query *q4 = new Query;
-	q4->Equal(0, (int64_t)333);
-	q4->Or();
-	q4->Subtable(2);
-	q4->Greater(0, 50);
-	q4->Or();
-	q4->Less(0, 20);
-	q4->Parent();
-	TableView t4 = q4->FindAll(table, 0, (size_t)-1);
-	delete q4;
-
-	CHECK_EQUAL(3, t4.GetSize());
-	CHECK_EQUAL(0, t4.GetRef(0));
-	CHECK_EQUAL(2, t4.GetRef(1));
-	CHECK_EQUAL(3, t4.GetRef(2));
-
-}
-
-
-
-TEST(TestQuerySimple) {
-	TupleTableType ttt;
-
-	ttt.Add(1, "a");
-	ttt.Add(2, "a");
-	ttt.Add(3, "X");
-
-	Query q1 = ttt.GetQuery().first.Equal(2);
-
-	TableView tv1 = q1.FindAll(ttt);
-	CHECK_EQUAL(1, tv1.GetSize());
-	CHECK_EQUAL(1, tv1.GetRef(0));
-}
->>>>>>> 34ea5655
 
 TEST(TestQueryThreads) {
 	TupleTableType ttt;
