--- conflicted
+++ resolved
@@ -76,13 +76,14 @@
     col.destroy();
 }
 
-<<<<<<< HEAD
+
 TEST(ColumnBasic_SwapRows)
 {
     // Normal case
     {
         ref_type ref = BasicColumn<int>::create(Allocator::get_default());
-        BasicColumn<int> c(Allocator::get_default(), ref);
+        bool nullable = false;
+        BasicColumn<int> c(Allocator::get_default(), ref, nullable);
 
         c.add(-21);
         c.add(30);
@@ -103,7 +104,8 @@
     // First two elements
     {
         ref_type ref = BasicColumn<int>::create(Allocator::get_default());
-        BasicColumn<int> c(Allocator::get_default(), ref);
+        bool nullable = false;
+        BasicColumn<int> c(Allocator::get_default(), ref, nullable);
 
         c.add(30);
         c.add(10);
@@ -119,7 +121,8 @@
     // Last two elements
     {
         ref_type ref = BasicColumn<int>::create(Allocator::get_default());
-        BasicColumn<int> c(Allocator::get_default(), ref);
+        bool nullable = false;
+        BasicColumn<int> c(Allocator::get_default(), ref, nullable);
 
         c.add(5);
         c.add(30);
@@ -135,7 +138,8 @@
     // Indices in wrong order
     {
         ref_type ref = BasicColumn<int>::create(Allocator::get_default());
-        BasicColumn<int> c(Allocator::get_default(), ref);
+        bool nullable = false;
+        BasicColumn<int> c(Allocator::get_default(), ref, nullable);
 
         c.add(5);
         c.add(30);
@@ -149,10 +153,9 @@
     }
 }
 
-=======
+
 /*
 // fixme, do these tests make sense? Since only IntegerColumn and IntNullColumn should be used
->>>>>>> f2d0d0a8
 TEST(ColumnBasic_NullOperations)
 {
     ref_type ref = BasicColumn<int64_t>::create(Allocator::get_default());
@@ -173,4 +176,5 @@
     c.destroy();
 }
 */
+
 #endif // TEST_COLUMN_BASIC