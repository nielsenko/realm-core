--- conflicted
+++ resolved
@@ -143,15 +143,8 @@
 
 template <class T, class C, class F> class NODE: public ParentNode {
 public:
-<<<<<<< HEAD
-    NODE(T v, size_t column) : m_leaf_start(0), m_leaf_end(0), m_local_end(0), m_value(v), m_column_id(column), m_array(GetDefaultAllocator()) {m_child = 0;}
-    ~NODE() {
-        delete m_child; 
-    }
-=======
     NODE(T v, size_t column) : m_array(GetDefaultAllocator()), m_leaf_start(0), m_leaf_end(0), m_local_end(0), m_value(v), m_column_id(column) {m_child = 0;}
     ~NODE() {delete m_child; }
->>>>>>> c45056d1
 
     void Init(const Table& table)
     {
