--- conflicted
+++ resolved
@@ -18,11 +18,6 @@
 
 namespace {
 
-<<<<<<< HEAD
-#ifdef TIGHTDB_SLAB_ALLOC_DEBUG
-map<ref_type, void*> malloc_debug_map;
-#endif
-=======
 // Limited to 7 bits (max 127).
 //
 // 8-bit values are not allowed because 'char' may be a signed 8-bit
@@ -32,7 +27,10 @@
 // limitation, only a limitation due to the way we currently buld the
 // default header.
 const int current_file_format_version = 1;
->>>>>>> a1bb663e
+
+#ifdef TIGHTDB_SLAB_ALLOC_DEBUG
+map<ref_type, void*> malloc_debug_map;
+#endif
 
 class InvalidFreeSpace: std::exception {
 public:
