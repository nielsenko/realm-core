/*************************************************************************
 *
 * TIGHTDB CONFIDENTIAL
 * __________________
 *
 *  [2011] - [2012] TightDB Inc
 *  All Rights Reserved.
 *
 * NOTICE:  All information contained herein is, and remains
 * the property of TightDB Incorporated and its suppliers,
 * if any.  The intellectual and technical concepts contained
 * herein are proprietary to TightDB Incorporated
 * and its suppliers and may be covered by U.S. and Foreign Patents,
 * patents in process, and are protected by trade secret or copyright law.
 * Dissemination of this information or reproduction of this material
 * is strictly forbidden unless prior written permission is obtained
 * from TightDB Incorporated.
 *
 **************************************************************************/
#ifndef TIGHTDB_GROUP_SHARED_HPP
#define TIGHTDB_GROUP_SHARED_HPP

#include <limits>

#include <tightdb/util/features.h>
#include <tightdb/group.hpp>
#include <tightdb/commit_log.hpp>

namespace tightdb {


/// A SharedGroup facilitates transactions.
///
/// When multiple threads or processes need to access a database
/// concurrently, they must do so using transactions. By design,
/// TightDB does not allow for multiple threads (or processes) to
/// share a single instance of SharedGroup. Instead, each concurrently
/// executing thread or process must use a separate instance of
/// SharedGroup.
///
/// Each instance of SharedGroup manages a single transaction at a
/// time. That transaction can be either a read transaction, or a
/// write transaction.
///
/// Utility classes ReadTransaction and WriteTransaction are provided
/// to make it safe and easy to work with transactions in a scoped
/// manner (by means of the RAII idiom). However, transactions can
/// also be explicitly started (begin_read(), begin_write()) and
/// stopped (end_read(), commit(), rollback()).
///
/// If a transaction is active when the SharedGroup is destroyed, that
/// transaction is implicitely terminated, either by a call to
/// end_read() or rollback().
///
/// Two processes that want to share a database file must reside on
/// the same host.
class SharedGroup {
public:
    enum DurabilityLevel {
        durability_Full,
        durability_MemOnly
#ifndef _WIN32
        // Async commits are not yet supported on windows
        , durability_Async
#endif
    };

    /// Equivalent to calling open(const std::string&, bool,
    /// DurabilityLevel) on a default constructed instance.
    explicit SharedGroup(const std::string& file, bool no_create = false,
                         DurabilityLevel dlevel = durability_Full);

    struct unattached_tag {};

    /// Create a SharedGroup instance in its unattached state. It may
    /// then be attached to a database file later by calling
    /// open(). You may test whether this instance is currently in its
    /// attached state by calling is_attached(). Calling any other
    /// function (except the destructor) while in the unattached state
    /// has undefined behavior.
    SharedGroup(unattached_tag) TIGHTDB_NOEXCEPT;

    ~SharedGroup() TIGHTDB_NOEXCEPT;

    /// Attach this SharedGroup instance to the specified database
    /// file.
    ///
    /// If the database file does not already exist, it will be
    /// created (unless \a no_create is set to true.) When multiple
    /// threads are involved, it is safe to let the first thread, that
    /// gets to it, create the file.
    ///
    /// While at least one instance of SharedGroup exists for a
    /// specific database file, a "lock" file will be present too. The
    /// lock file will be placed in the same directory as the database
    /// file, and its name will be derived by appending ".lock" to the
    /// name of the database file.
    ///
    /// When multiple SharedGroup instances refer to the same file,
    /// they must specify the same durability level, otherwise an
    /// exception will be thrown.
    ///
    /// Calling open() on a SharedGroup instance that is already in
    /// the attached state has undefined behavior.
    ///
    /// \param file Filesystem path to a TightDB database file.
    ///
    /// \throw util::File::AccessError If the file could not be
    /// opened. If the reason corresponds to one of the exception
    /// types that are derived from util::File::AccessError, the
    /// derived exception type is thrown. Note that InvalidDatabase is
    /// among these derived exception types.
    void open(const std::string& file, bool no_create = false,
              DurabilityLevel dlevel = durability_Full,
              bool is_backend = false);

#ifdef TIGHTDB_ENABLE_REPLICATION

    /// Equivalent to calling open(Replication&) on a
    /// default constructed instance.
    explicit SharedGroup(Replication&);

    /// Open this group in replication mode. The specified Replication
    /// instance must remain in exixtence for as long as the
    /// SharedGroup.
    void open(Replication&);

    friend class Replication;

#endif

    /// A SharedGroup may be created in the unattached state, and then
    /// later attached to a file with a call to open(). Calling any
    /// function other than open(), is_attached(), and ~SharedGroup()
    /// on an unattached instance results in undefined behavior.
    bool is_attached() const TIGHTDB_NOEXCEPT;

    /// Reserve disk space now to avoid allocation errors at a later
    /// point in time, and to minimize on-disk fragmentation. In some
    /// cases, less fragmentation translates into improved
    /// performance.
    ///
    /// When supported by the system, a call to this function will
    /// make the database file at least as big as the specified size,
    /// and cause space on the target device to be allocated (note
    /// that on many systems on-disk allocation is done lazily by
    /// default). If the file is already bigger than the specified
    /// size, the size will be unchanged, and on-disk allocation will
    /// occur only for the initial section that corresponds to the
    /// specified size. On systems that do not support preallocation,
    /// this function has no effect. To know whether preallocation is
    /// supported by TightDB on your platform, call
    /// util::File::is_prealloc_supported().
    ///
    /// It is an error to call this function on an unattached shared
    /// group. Doing so will result in undefined behavior.
    void reserve(std::size_t size_in_bytes);

    // Has db been modified since last transaction?
    bool has_changed();

    // Transactions:

    // Begin a new read transaction. Accessors obtained prior to this point
    // are invalid (if they weren't already) and new accessors must be
    // obtained from the group returned.
    Group& begin_read();

    // End a read transaction. Accessors are detached.
    void end_read() TIGHTDB_NOEXCEPT;

    // Advance the current read transaction to include latest state.
    // All accessors are retained and synchronized to the new state
    // according to the (to be) defined operational transform.
    void advance_read(WriteLogRegistryInterface* write_logs);

    // Begin a new write transaction. Accessors obtained prior to this point
    // are invalid (if they weren't already) and new accessors must be
    // obtained from the group returned. It is illegal to call begin_write
    // inside an active transaction.
    Group& begin_write();

    // Promote the current read transaction to a write transaction.
    // CAUTION: This also synchronizes with latest state of the database,
    // including synchronization of all accessors.
    // FIXME: A version of this which does NOT synchronize with latest
    // state will be made available later, once we are able to merge commits.
    void promote_to_write(WriteLogRegistryInterface* write_logs);

    // End the current write transaction. All accessors are detached.
    void commit();

    // End the current write transaction and transition atomically into
    // a read transaction, WITHOUT synchronizing to external changes
    // to data. All accessors are retained and continue to reflect the
    // state at commit. 
    void commit_and_continue_as_read();

    // End the current write transaction. All accessors are detached.
    void rollback() TIGHTDB_NOEXCEPT;

    // Pinned transactions:

    // Shared group can work with either pinned or unpinned read transactions.
    // - With unpinned read transactions, each new read transaction will refer
    //   to the latest database state.
    // - With pinned read transactions, each new read transaction will refer
    //   to the database state as it was, when pin_read_transactions() was called,
    //   ignoring further changes until shared group is either unpinned or
    //   pinned again to a new state.
    // Default is to use unpinned read transactions.
    //
    // You can only pin read transactions. You must unpin before starting a
    // write transaction.
    //
    // Note that a write transaction can proceed via one SharedGroup, while
    // read transactions are pinned via another SharedGroup that is attached
    // to the same database. It is important to understand that each such
    // write transaction will allocate resources (memory and/or disk), which
    // will not be freed until the pinning is ended. For this reason, one should
    // be careful to avoid long lived pinnings on databases that also see many
    // write transactions.

    // Pin subsequent read transactions to the current state. It is illegal
    // to use pin_read_transactions() while a transaction is in progress. Returns true,
    // if transactions are pinned to a new version of the database, false
    // if there are no changes.
    bool pin_read_transactions();

    // Unpin, i.e. allow subsequent read transactions to refer to whatever
    // is the current state when they are initiated. It is illegal to use
    // unpin_read_transactions() while a transaction is in progress.
    void unpin_read_transactions();

#ifdef TIGHTDB_DEBUG
    void test_ringbuf();
#endif

    /// If a stale .lock file is present when a SharedGroup is opened,
    /// an Exception of type PresumablyStaleLockFile will be thrown.
    /// The name of the stale lock file will be given as argument to the
    /// exception. Important: In a heavily loaded scenario a lock file
    /// may be considered stale, merely because the system is unresponsive
    /// for a long period of time. Depending on your knowledge of the
    /// system and its load, you must choose to either retry the operation
    /// or manually remove the stale lock file.
    class PresumablyStaleLockFile : public std::runtime_error {
    public:
        PresumablyStaleLockFile(const std::string& msg): std::runtime_error(msg) {}
    };

    // If the database file is deleted while there are open shared groups,
    // subsequent attempts to open shared groups will try to join an already
    // active sharing scheme, but fail due to the missing database file.
    // This causes the following exception to be thrown from Open or the constructor.
    class LockFileButNoData : public std::runtime_error {
    public:
        LockFileButNoData(const std::string& msg) : std::runtime_error(msg) {}
    };

<<<<<<< HEAD
    // Get a number identifying the version of the database made available
    // for the last transaction started by begin_read or begin_write
    uint_fast64_t get_last_transaction_version()
    {
        return m_readlock.m_version;
    }
=======
>>>>>>> d099937d
private:
    struct SharedInfo;
    struct ReadLockInfo {
        uint_fast64_t   m_version;
        uint_fast32_t   m_reader_idx;
        ref_type        m_top_ref;
        size_t          m_file_size;
        ReadLockInfo() : m_version(std::numeric_limits<std::size_t>::max()), 
                         m_reader_idx(0), m_top_ref(0), m_file_size(0) {};
    };

    // Member variables
    Group      m_group;
    ReadLockInfo m_readlock;
    uint_fast32_t   m_local_max_entry;
    util::File m_file;
    util::File::Map<SharedInfo> m_file_map; // Never remapped
    util::File::Map<SharedInfo> m_reader_map;
    std::string m_file_path;
    enum TransactStage {
        transact_Ready,
        transact_Reading,
        transact_Writing
    };
    TransactStage m_transact_stage;
    bool m_transactions_are_pinned;
    struct ReadCount;

    // Ring buffer managment
    bool        ringbuf_is_empty() const TIGHTDB_NOEXCEPT;
    std::size_t ringbuf_size() const TIGHTDB_NOEXCEPT;
    std::size_t ringbuf_capacity() const TIGHTDB_NOEXCEPT;
    bool        ringbuf_is_first(std::size_t ndx) const TIGHTDB_NOEXCEPT;
    void        ringbuf_remove_first() TIGHTDB_NOEXCEPT;
    std::size_t ringbuf_find(uint64_t version) const TIGHTDB_NOEXCEPT;
    ReadCount&  ringbuf_get(std::size_t ndx) TIGHTDB_NOEXCEPT;
    ReadCount&  ringbuf_get_first() TIGHTDB_NOEXCEPT;
    ReadCount&  ringbuf_get_last() TIGHTDB_NOEXCEPT;
    void        ringbuf_put(const ReadCount& v);
    void        ringbuf_expand();

<<<<<<< HEAD
    // Grab the latest readlock and update readlock info. Compare latest against
    // current (before updating) and determine if the version is the same as before.
    // As a side effect update memory mapping to ensure that the ringbuffer entries
    // referenced in the readlock info is accessible.
    // The caller may provide an uninitialized readlock in which case same_as_before
    // is given an undefined value.
    void grab_latest_readlock(ReadLockInfo& readlock, bool& same_as_before);

    // Release a specific readlock. The readlock info MUST have been obtained by a
    // call to grab_latest_readlock().
    void release_readlock(ReadLockInfo& readlock) TIGHTDB_NOEXCEPT;

=======
    void grab_readlock(uint_fast32_t& new_reader_idx, uint_fast64_t& new_version,
                       ref_type& new_top_ref, std::size_t& new_file_size);
    void release_readlock(uint_fast32_t reader_idx) TIGHTDB_NOEXCEPT;
>>>>>>> d099937d
    void do_begin_write();
    void do_commit();

    // Must be called only by someone that has a lock on the write
    // mutex.
    uint_fast64_t get_current_version();

    // make sure the given index is within the currently mapped area.
    // if not, expand the mapped area. Returns true if the area is expanded.
    bool grow_reader_mapping(uint_fast32_t index);

    // Must be called only by someone that has a lock on the write
    // mutex.
    void low_level_commit(uint_fast64_t new_version);

    void do_async_commits();

#ifdef TIGHTDB_ENABLE_REPLICATION
    class TransactLogRegistry {
    public:
        /// Get all transaction logs between the specified versions. The number
        /// of requested logs is exactly `to_version - from_version`. If this
        /// number is greater than zero, the first requested log is the one that
        /// brings the database from `from_version` to `from_version +
        /// 1`. References to the requested logs are store in successive entries
        /// of `logs_buffer`. The calee retains ownership of the memory
        /// referenced by those entries.
        virtual void get(uint_fast64_t from_version, uint_fast64_t to_version,
                         BinaryData* logs_buffer) TIGHTDB_NOEXCEPT = 0;

        /// Declare no further interest in the transaction logs between the
        /// specified versions.
        virtual void release(uint_fast64_t from_version, uint_fast64_t to_version)
            TIGHTDB_NOEXCEPT = 0;

        virtual ~TransactLogRegistry() {}
    };

    void advance_read_transact(TransactLogRegistry&);
#endif

    friend class ReadTransaction;
    friend class WriteTransaction;
    friend class LangBindHelper;
};


class ReadTransaction {
public:
    ReadTransaction(SharedGroup& sg): m_shared_group(sg)
    {
        m_shared_group.begin_read();
    }

    ~ReadTransaction() TIGHTDB_NOEXCEPT
    {
        m_shared_group.end_read();
    }

    bool has_table(StringData name) const
    {
        return get_group().has_table(name);
    }

    ConstTableRef get_table(StringData name) const
    {
        return get_group().get_table(name);
    }

    template<class T> typename T::ConstRef get_table(StringData name) const
    {
        return get_group().get_table<T>(name);
    }

    const Group& get_group() const TIGHTDB_NOEXCEPT
    {
        return m_shared_group.m_group;
    }

private:
    SharedGroup& m_shared_group;
};


class WriteTransaction {
public:
    WriteTransaction(SharedGroup& sg): m_shared_group(&sg)
    {
        m_shared_group->begin_write();
    }

    ~WriteTransaction() TIGHTDB_NOEXCEPT
    {
        if (m_shared_group)
            m_shared_group->rollback();
    }

    TableRef get_table(StringData name) const
    {
        return get_group().get_table(name);
    }

    template<class T> typename T::Ref get_table(StringData name) const
    {
        return get_group().get_table<T>(name);
    }

    Group& get_group() const TIGHTDB_NOEXCEPT
    {
        TIGHTDB_ASSERT(m_shared_group);
        return m_shared_group->m_group;
    }

    void commit()
    {
        TIGHTDB_ASSERT(m_shared_group);
        m_shared_group->commit();
        m_shared_group = 0;
    }

private:
    SharedGroup* m_shared_group;
};





// Implementation:

inline SharedGroup::SharedGroup(const std::string& file, bool no_create, DurabilityLevel dlevel):
    m_group(Group::shared_tag()),
    m_transactions_are_pinned(false)
{
    open(file, no_create, dlevel);
}

inline SharedGroup::SharedGroup(unattached_tag) TIGHTDB_NOEXCEPT:
    m_group(Group::shared_tag()),
    m_transactions_are_pinned(false)
{
}

inline bool SharedGroup::is_attached() const TIGHTDB_NOEXCEPT
{
    return m_file_map.is_attached();
}

#ifdef TIGHTDB_ENABLE_REPLICATION
inline SharedGroup::SharedGroup(Replication& repl):
    m_group(Group::shared_tag()),
    m_transactions_are_pinned(false)
{
    open(repl);
}
#endif


} // namespace tightdb

#endif // TIGHTDB_GROUP_SHARED_HPP<|MERGE_RESOLUTION|>--- conflicted
+++ resolved
@@ -258,15 +258,6 @@
         LockFileButNoData(const std::string& msg) : std::runtime_error(msg) {}
     };
 
-<<<<<<< HEAD
-    // Get a number identifying the version of the database made available
-    // for the last transaction started by begin_read or begin_write
-    uint_fast64_t get_last_transaction_version()
-    {
-        return m_readlock.m_version;
-    }
-=======
->>>>>>> d099937d
 private:
     struct SharedInfo;
     struct ReadLockInfo {
@@ -308,7 +299,6 @@
     void        ringbuf_put(const ReadCount& v);
     void        ringbuf_expand();
 
-<<<<<<< HEAD
     // Grab the latest readlock and update readlock info. Compare latest against
     // current (before updating) and determine if the version is the same as before.
     // As a side effect update memory mapping to ensure that the ringbuffer entries
@@ -321,11 +311,6 @@
     // call to grab_latest_readlock().
     void release_readlock(ReadLockInfo& readlock) TIGHTDB_NOEXCEPT;
 
-=======
-    void grab_readlock(uint_fast32_t& new_reader_idx, uint_fast64_t& new_version,
-                       ref_type& new_top_ref, std::size_t& new_file_size);
-    void release_readlock(uint_fast32_t reader_idx) TIGHTDB_NOEXCEPT;
->>>>>>> d099937d
     void do_begin_write();
     void do_commit();
 
