--- conflicted
+++ resolved
@@ -775,12 +775,7 @@
     /// function is mainly intended for debugging purposes.
     bool is_degenerate() const noexcept;
 
-<<<<<<< HEAD
-// Debug
-#ifdef REALM_DEBUG
-=======
     // Debug
->>>>>>> a927a0c7
     void verify() const;
 #ifdef REALM_DEBUG
     void to_dot(std::ostream&, StringData title = StringData()) const;
