--- conflicted
+++ resolved
@@ -1241,11 +1241,7 @@
 // todo, not sure if start, end and limit could be useful for delete.
 size_t Query::remove()
 {
-<<<<<<< HEAD
     if (m_table->is_degenerate())
-=======
-    if (limit == 0 || m_table->is_degenerate())
->>>>>>> f8c0a1cb
         return 0;
 
     TableView tv = find_all();
