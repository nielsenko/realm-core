--- conflicted
+++ resolved
@@ -1483,14 +1483,7 @@
     virtual bool consume(size_t row_index) = 0;
 };
 
-<<<<<<< HEAD
 struct FindNullLinks : public LinkMapFunction {
-    FindNullLinks() : m_has_link(false) {}
-
-=======
-struct FindNullLinks : public LinkMapFunction
-{
->>>>>>> 6aba6608
     bool consume(size_t row_index) override
     {
         static_cast<void>(row_index);
@@ -1810,7 +1803,7 @@
 private:
     // Column index of payload column of m_table
     mutable size_t m_column_ndx;
-    const ColumnBase *m_column;
+    const ColumnBase* m_column;
     LinkMap m_link_map;
 };
 
@@ -2232,14 +2225,9 @@
 public:
     using ColType = typename ColumnTypeTraits<T>::column_type;
 
-<<<<<<< HEAD
-    Columns(size_t column, const Table* table, const std::vector<size_t>& links = {}):
-        m_link_map(table, links), m_column(column), m_nullable(m_link_map.target_table()->is_nullable(m_column))
-=======
     Columns(size_t column, const Table* table, std::vector<size_t> links={}):
         m_link_map(table, std::move(links)), m_column(column),
         m_nullable(m_link_map.target_table()->is_nullable(m_column))
->>>>>>> 6aba6608
     {
     }
 
