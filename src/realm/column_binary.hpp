/*************************************************************************
 *
 * Copyright 2016 Realm Inc.
 *
 * Licensed under the Apache License, Version 2.0 (the "License");
 * you may not use this file except in compliance with the License.
 * You may obtain a copy of the License at
 *
 * http://www.apache.org/licenses/LICENSE-2.0
 *
 * Unless required by applicable law or agreed to in writing, software
 * distributed under the License is distributed on an "AS IS" BASIS,
 * WITHOUT WARRANTIES OR CONDITIONS OF ANY KIND, either express or implied.
 * See the License for the specific language governing permissions and
 * limitations under the License.
 *
 **************************************************************************/

#ifndef REALM_COLUMN_BINARY_HPP
#define REALM_COLUMN_BINARY_HPP

#include <realm/column.hpp>
#include <realm/array_binary.hpp>
#include <realm/array_blobs_big.hpp>

namespace realm {


/// A binary column (BinaryColumn) is a single B+-tree, and the root
/// of the column is the root of the B+-tree. Leaf nodes are either of
/// type ArrayBinary (array of small blobs) or ArrayBigBlobs (array of
/// big blobs).
class BinaryColumn : public ColumnBaseSimple {
public:
    typedef BinaryData value_type;

    BinaryColumn(Allocator&, ref_type, bool nullable = false, size_t column_ndx = npos);

    size_t size() const noexcept final;
    bool is_empty() const noexcept { return size() == 0; }
    bool is_nullable() const noexcept override;

    BinaryData get(size_t ndx) const noexcept;
    bool is_null(size_t ndx) const noexcept override;
    StringData get_index_data(size_t, StringIndex::StringConversionBuffer&) const noexcept final;

    void add(BinaryData value);
    void set(size_t ndx, BinaryData value, bool add_zero_term = false);
    void set_null(size_t ndx) override;
    void insert(size_t ndx, BinaryData value);
    void erase(size_t row_ndx);
    void erase(size_t row_ndx, bool is_last);
    void move_last_over(size_t row_ndx);
    void swap_rows(size_t row_ndx_1, size_t row_ndx_2) override;
    void clear();
    size_t find_first(BinaryData value) const;

    // Requires that the specified entry was inserted as StringData.
    StringData get_string(size_t ndx) const noexcept;

    void add_string(StringData value);
    void set_string(size_t ndx, StringData value) override;
    void insert_string(size_t ndx, StringData value);

    /// Compare two binary columns for equality.
    bool compare_binary(const BinaryColumn&) const;

    int compare_values(size_t row1, size_t row2) const noexcept override;

    static ref_type create(Allocator&, size_t size, bool nullable);

    static size_t get_size_from_ref(ref_type root_ref, Allocator&) noexcept;

    // Overrriding method in ColumnBase
    ref_type write(size_t, size_t, size_t, _impl::OutputStream&) const override;

    void insert_rows(size_t, size_t, size_t, bool) override;
    void erase_rows(size_t, size_t, size_t, bool) override;
    void move_last_row_over(size_t, size_t, bool) override;
    void clear(size_t, bool) override;
    void update_from_parent(size_t) noexcept override;
    void refresh_accessor_tree(size_t, const Spec&) override;

    /// In contrast to update_from_parent(), this function is able to handle
    /// cases where the accessed payload data has changed. In particular, it
    /// handles cases where the B+-tree switches from having one level (root is
    /// a leaf node), to having multiple levels (root is an inner node). Note
    /// that this is at the expense of loosing the `noexcept` guarantee.
    void update_from_ref(ref_type ref);

    void verify() const override;
    void to_dot(std::ostream&, StringData title) const override;
    void do_dump_node_structure(std::ostream&, int) const override;

private:
    /// \param row_ndx Must be `realm::npos` if appending.
    void do_insert(size_t row_ndx, BinaryData value, bool add_zero_term, size_t num_rows);

    // Called by Array::bptree_insert().
    static ref_type leaf_insert(MemRef leaf_mem, ArrayParent&, size_t ndx_in_parent, Allocator&, size_t insert_ndx,
                                Array::TreeInsert<BinaryColumn>& state);

    struct InsertState : Array::TreeInsert<BinaryColumn> {
        bool m_add_zero_term;
    };

    class EraseLeafElem;
    class CreateHandler;
    class SliceHandler;

    void do_move_last_over(size_t row_ndx, size_t last_row_ndx);
    void do_clear();

    /// Root must be a leaf. Upgrades the root leaf if
    /// necessary. Returns true if, and only if the root is a 'big
    /// blobs' leaf upon return.
    bool upgrade_root_leaf(size_t value_size);

    bool m_nullable = false;

<<<<<<< HEAD
#ifdef REALM_DEBUG
    void leaf_to_dot(MemRef, ArrayParent*, size_t ndx_in_parent, std::ostream&) const override;
#endif
=======
    void leaf_to_dot(MemRef, ArrayParent*, size_t ndx_in_parent,
                     std::ostream&) const override;
>>>>>>> a927a0c7

    friend class Array;
    friend class ColumnBase;
};


// Implementation

// LCOV_EXCL_START
inline StringData BinaryColumn::get_index_data(size_t, StringIndex::StringConversionBuffer&) const noexcept
{
    REALM_ASSERT(false && "Index not implemented for BinaryColumn.");
    REALM_UNREACHABLE();
}
// LCOV_EXCL_STOP

inline size_t BinaryColumn::size() const noexcept
{
    if (root_is_leaf()) {
        bool is_big = m_array->get_context_flag();
        if (!is_big) {
            // Small blobs root leaf
            ArrayBinary* leaf = static_cast<ArrayBinary*>(m_array.get());
            return leaf->size();
        }
        // Big blobs root leaf
        ArrayBigBlobs* leaf = static_cast<ArrayBigBlobs*>(m_array.get());
        return leaf->size();
    }
    // Non-leaf root
    return m_array->get_bptree_size();
}

inline bool BinaryColumn::is_nullable() const noexcept
{
    return m_nullable;
}

inline void BinaryColumn::update_from_parent(size_t old_baseline) noexcept
{
    if (root_is_leaf()) {
        bool is_big = m_array->get_context_flag();
        if (!is_big) {
            // Small blobs root leaf
            REALM_ASSERT(dynamic_cast<ArrayBinary*>(m_array.get()));
            ArrayBinary* leaf = static_cast<ArrayBinary*>(m_array.get());
            leaf->update_from_parent(old_baseline);
            return;
        }
        // Big blobs root leaf
        REALM_ASSERT(dynamic_cast<ArrayBigBlobs*>(m_array.get()));
        ArrayBigBlobs* leaf = static_cast<ArrayBigBlobs*>(m_array.get());
        leaf->update_from_parent(old_baseline);
        return;
    }
    // Non-leaf root
    m_array->update_from_parent(old_baseline);
}

inline BinaryData BinaryColumn::get(size_t ndx) const noexcept
{
    REALM_ASSERT_DEBUG(ndx < size());
    if (root_is_leaf()) {
        bool is_big = m_array->get_context_flag();
        BinaryData ret;
        if (!is_big) {
            // Small blobs root leaf
            ArrayBinary* leaf = static_cast<ArrayBinary*>(m_array.get());
            ret = leaf->get(ndx);
        }
        else {
            // Big blobs root leaf
            ArrayBigBlobs* leaf = static_cast<ArrayBigBlobs*>(m_array.get());
            ret = leaf->get(ndx);
        }
        if (!m_nullable && ret.is_null())
            return BinaryData("", 0); // return empty string (non-null)
        return ret;
    }

    // Non-leaf root
    std::pair<MemRef, size_t> p = m_array->get_bptree_leaf(ndx);
    const char* leaf_header = p.first.get_addr();
    size_t ndx_in_leaf = p.second;
    Allocator& alloc = m_array->get_alloc();
    bool is_big = Array::get_context_flag_from_header(leaf_header);
    if (!is_big) {
        // Small blobs
        return ArrayBinary::get(leaf_header, ndx_in_leaf, alloc);
    }
    // Big blobs
    return ArrayBigBlobs::get(leaf_header, ndx_in_leaf, alloc);
}

inline bool BinaryColumn::is_null(size_t ndx) const noexcept
{
    return m_nullable && get(ndx).is_null();
}

inline StringData BinaryColumn::get_string(size_t ndx) const noexcept
{
    BinaryData bin = get(ndx);
    REALM_ASSERT_3(0, <, bin.size());
    return StringData(bin.data(), bin.size() - 1);
}

inline void BinaryColumn::set_string(size_t ndx, StringData value)
{
    if (value.is_null() && !m_nullable)
        throw LogicError(LogicError::column_not_nullable);

    BinaryData bin(value.data(), value.size());
    bool add_zero_term = true;
    set(ndx, bin, add_zero_term);
}

inline void BinaryColumn::add(BinaryData value)
{
    if (value.is_null() && !m_nullable)
        throw LogicError(LogicError::column_not_nullable);

    size_t row_ndx = realm::npos;
    bool add_zero_term = false;
    size_t num_rows = 1;
    do_insert(row_ndx, value, add_zero_term, num_rows); // Throws
}

inline void BinaryColumn::insert(size_t row_ndx, BinaryData value)
{
    if (value.is_null() && !m_nullable)
        throw LogicError(LogicError::column_not_nullable);

    size_t column_size = this->size(); // Slow
    REALM_ASSERT_3(row_ndx, <=, column_size);
    size_t row_ndx_2 = row_ndx == column_size ? realm::npos : row_ndx;
    bool add_zero_term = false;
    size_t num_rows = 1;
    do_insert(row_ndx_2, value, add_zero_term, num_rows); // Throws
}

inline void BinaryColumn::set_null(size_t row_ndx)
{
    set(row_ndx, BinaryData{});
}

inline size_t BinaryColumn::find_first(BinaryData value) const
{
    for (size_t t = 0; t < size(); t++)
        if (get(t) == value)
            return t;

    return not_found;
}


inline void BinaryColumn::erase(size_t row_ndx)
{
    size_t last_row_ndx = size() - 1; // Note that size() is slow
    bool is_last = row_ndx == last_row_ndx;
    erase(row_ndx, is_last); // Throws
}

inline void BinaryColumn::move_last_over(size_t row_ndx)
{
    size_t last_row_ndx = size() - 1;         // Note that size() is slow
    do_move_last_over(row_ndx, last_row_ndx); // Throws
}

inline void BinaryColumn::clear()
{
    do_clear(); // Throws
}

// Implementing pure virtual method of ColumnBase.
inline void BinaryColumn::insert_rows(size_t row_ndx, size_t num_rows_to_insert, size_t prior_num_rows,
                                      bool insert_nulls)
{
    REALM_ASSERT_DEBUG(prior_num_rows == size());
    REALM_ASSERT(row_ndx <= prior_num_rows);
    REALM_ASSERT(!insert_nulls || m_nullable);

    size_t row_ndx_2 = (row_ndx == prior_num_rows ? realm::npos : row_ndx);
    BinaryData value = m_nullable ? BinaryData() : BinaryData("", 0);
    bool add_zero_term = false;
    do_insert(row_ndx_2, value, add_zero_term, num_rows_to_insert); // Throws
}

// Implementing pure virtual method of ColumnBase.
inline void BinaryColumn::erase_rows(size_t row_ndx, size_t num_rows_to_erase, size_t prior_num_rows, bool)
{
    REALM_ASSERT_DEBUG(prior_num_rows == size());
    REALM_ASSERT(num_rows_to_erase <= prior_num_rows);
    REALM_ASSERT(row_ndx <= prior_num_rows - num_rows_to_erase);

    bool is_last = (row_ndx + num_rows_to_erase == prior_num_rows);
    for (size_t i = num_rows_to_erase; i > 0; --i) {
        size_t row_ndx_2 = row_ndx + i - 1;
        erase(row_ndx_2, is_last); // Throws
    }
}

// Implementing pure virtual method of ColumnBase.
inline void BinaryColumn::move_last_row_over(size_t row_ndx, size_t prior_num_rows, bool)
{
    REALM_ASSERT_DEBUG(prior_num_rows == size());
    REALM_ASSERT(row_ndx < prior_num_rows);

    size_t last_row_ndx = prior_num_rows - 1;
    do_move_last_over(row_ndx, last_row_ndx); // Throws
}

// Implementing pure virtual method of ColumnBase.
inline void BinaryColumn::clear(size_t, bool)
{
    do_clear(); // Throws
}

inline void BinaryColumn::add_string(StringData value)
{
    size_t row_ndx = realm::npos;
    BinaryData value_2(value.data(), value.size());
    bool add_zero_term = true;
    size_t num_rows = 1;
    do_insert(row_ndx, value_2, add_zero_term, num_rows); // Throws
}

inline void BinaryColumn::insert_string(size_t row_ndx, StringData value)
{
    size_t column_size = this->size(); // Slow
    REALM_ASSERT_3(row_ndx, <=, column_size);
    size_t row_ndx_2 = row_ndx == column_size ? realm::npos : row_ndx;
    BinaryData value_2(value.data(), value.size());
    bool add_zero_term = false;
    size_t num_rows = 1;
    do_insert(row_ndx_2, value_2, add_zero_term, num_rows); // Throws
}

inline size_t BinaryColumn::get_size_from_ref(ref_type root_ref, Allocator& alloc) noexcept
{
    const char* root_header = alloc.translate(root_ref);
    bool root_is_leaf = !Array::get_is_inner_bptree_node_from_header(root_header);
    if (root_is_leaf) {
        bool is_big = Array::get_context_flag_from_header(root_header);
        if (!is_big) {
            // Small blobs leaf
            return ArrayBinary::get_size_from_header(root_header, alloc);
        }
        // Big blobs leaf
        return ArrayBigBlobs::get_size_from_header(root_header);
    }
    return Array::get_bptree_size_from_header(root_header);
}


} // namespace realm

#endif // REALM_COLUMN_BINARY_HPP<|MERGE_RESOLUTION|>--- conflicted
+++ resolved
@@ -118,14 +118,8 @@
 
     bool m_nullable = false;
 
-<<<<<<< HEAD
-#ifdef REALM_DEBUG
-    void leaf_to_dot(MemRef, ArrayParent*, size_t ndx_in_parent, std::ostream&) const override;
-#endif
-=======
     void leaf_to_dot(MemRef, ArrayParent*, size_t ndx_in_parent,
                      std::ostream&) const override;
->>>>>>> a927a0c7
 
     friend class Array;
     friend class ColumnBase;
